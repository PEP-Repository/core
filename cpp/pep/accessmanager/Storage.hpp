--- conflicted
+++ resolved
@@ -212,12 +212,11 @@
   /// Try to find the internalId for the user that has the given identifier. Returns nullopt if not found.
   std::optional<int64_t> findInternalUserId(std::string_view identifier, Timestamp at = TimeNow()) const;
   /// Try to find the internalId for the user that has the given identifier. Throws if not found.
-<<<<<<< HEAD
-  int64_t getInternalUserId(std::string_view identifier, Timestamp at = Timestamp()) const;
-  std::optional<int64_t> findInternalUserId(const std::vector<std::string>& identifiers, Timestamp at = Timestamp()) const;
-  std::unordered_set<std::string> getAllIdentifiersForUser(int64_t internalUserId, Timestamp at = Timestamp()) const;
-  std::optional<std::string> getPrimaryIdentifierForUser(int64_t internalUserId, Timestamp at = Timestamp()) const;
-  std::optional<std::string> getDisplayIdentifierForUser(int64_t internalUserId, Timestamp at = Timestamp()) const;
+  int64_t getInternalUserId(std::string_view identifier, Timestamp at = TimeNow()) const;
+  std::optional<int64_t> findInternalUserId(const std::vector<std::string>& identifiers, Timestamp at = TimeNow()) const;
+  std::unordered_set<std::string> getAllIdentifiersForUser(int64_t internalUserId, Timestamp at = TimeNow()) const;
+  std::optional<std::string> getPrimaryIdentifierForUser(int64_t internalUserId, Timestamp at = TimeNow()) const;
+  std::optional<std::string> getDisplayIdentifierForUser(int64_t internalUserId, Timestamp at = TimeNow()) const;
 
   /* Updating user identifiers */
   void setPrimaryIdentifierForUser(std::string uid);
@@ -229,11 +228,6 @@
   void setDisplayIdentifierForUser(std::string uid);
   // Caller must make sure uid indeed belongs to internalUserId
   void setDisplayIdentifierForUser(int64_t internalUserId, std::string uid);
-=======
-  int64_t getInternalUserId(std::string_view identifier, Timestamp at = TimeNow()) const;
-  std::optional<int64_t> findInternalUserId(const std::vector<std::string>& identifiers, Timestamp at = TimeNow()) const;
-  std::unordered_set<std::string> getAllIdentifiersForUser(int64_t internalUserId, Timestamp at = TimeNow()) const;
->>>>>>> ad38f8ac
 
   /* Finding userGroupIds */
   /// Try to find the internalId for the userGroup with the given name. Returns nullopt if not found.
