#include <pep/accessmanager/AccessManager.hpp>
#include <pep/accessmanager/Backend.hpp>

#include <pep/accessmanager/AccessManagerSerializers.hpp>
#include <pep/accessmanager/AmaSerializers.hpp>
#include <pep/async/RxInstead.hpp>
#include <pep/async/RxMoveIterate.hpp>
#include <pep/auth/FacilityType.hpp>
#include <pep/auth/UserGroup.hpp>
#include <pep/elgamal/CurvePoint.PropertySerializer.hpp>
#include <pep/morphing/RepoKeys.hpp>
#include <pep/morphing/RepoRecipient.hpp>
#include <pep/networking/EndPoint.PropertySerializer.hpp>
#include <pep/rsk/RskSerializers.hpp>
#include <pep/structure/ColumnNameSerializers.hpp>
#include <pep/structure/StructureSerializers.hpp>
#include <pep/ticketing/TicketingSerializers.hpp>
#include <pep/transcryptor/KeyComponentSerializers.hpp>
#include <pep/utils/Configuration.hpp>
#include <pep/utils/File.hpp>
#include <pep/utils/Filesystem.hpp>
#include <pep/utils/Log.hpp>
#include <pep/utils/Defer.hpp>
#include <pep/accessmanager/UserSerializers.hpp>

#include <numeric>
#include <sstream>
#include <chrono>

#include <boost/algorithm/hex.hpp>
#include <boost/algorithm/string/join.hpp>
#include <boost/algorithm/string/predicate.hpp>
#include <boost/property_tree/json_parser.hpp>

#include <rxcpp/operators/rx-map.hpp>
#include <rxcpp/operators/rx-concat.hpp>

#include <prometheus/gauge.h>
#include <prometheus/summary.h>

namespace pep {

namespace {

void FillTranscryptorRequestEntry(
    TranscryptorRequestEntry& entry,
    const PseudonymTranslator& pseudonymTranslator
) {
  std::tie(entry.mAccessManager, entry.mAccessManagerProof) =
      pseudonymTranslator.certifiedTranslateStep(
          entry.mPolymorphic,
          RecipientForServer(FacilityType::AccessManager));
  std::tie(entry.mStorageFacility, entry.mStorageFacilityProof) =
      pseudonymTranslator.certifiedTranslateStep(
          entry.mPolymorphic,
          RecipientForServer(FacilityType::StorageFacility));
  std::tie(entry.mTranscryptor, entry.mTranscryptorProof) =
      pseudonymTranslator.certifiedTranslateStep(
          entry.mPolymorphic,
          RecipientForServer(FacilityType::Transcryptor));
  entry.ensurePacked();
}

const std::string LOG_TAG ("AccessManager");
const severity_level TICKET_REQUEST_LOGGING_SEVERITY = debug;

constexpr size_t TS_REQUEST_BATCH_SIZE = 400U;

const size_t MAX_AMA_QUERY_RESPONSE_STRINGS = 25000; // See https://gitlab.pep.cs.ru.nl/pep/core/-/issues/2089#note_25719
const std::size_t AMA_QUERY_RESPONSE_STRINGS_WARNING_THRESHOLD = static_cast<std::size_t>(0.8 * MAX_AMA_QUERY_RESPONSE_STRINGS);

void FillTranscryptorRequestEntry(
    TranscryptorRequestEntry& entry,
    const PseudonymTranslator& pseudonymTranslator,
    bool includeUserGroupPseudonyms,
    const Signature& signature
) {
  if (includeUserGroupPseudonyms) {
    std::tie(entry.mUserGroup.emplace(), entry.mUserGroupProof.emplace()) =
        pseudonymTranslator.certifiedTranslateStep(
            entry.mPolymorphic,
            RecipientForCertificate(signature.getLeafCertificate()));
  }
  FillTranscryptorRequestEntry(entry, pseudonymTranslator);
}

constexpr size_t CountAmaQueryResponseEntryStrings(const AmaQRColumn&) {
  return 1U;
}
constexpr size_t CountAmaQueryResponseEntryStrings(const AmaQRColumnGroupAccessRule&) {
  return 3U;
}
constexpr size_t CountAmaQueryResponseEntryStrings(const AmaQRParticipantGroup&) {
  return 1U;
}
constexpr size_t CountAmaQueryResponseEntryStrings(const AmaQRParticipantGroupAccessRule&) {
  return 3U;
}

template <typename T>
std::vector<AmaQueryResponse> ExtractPartialQueryResponse(const AmaQueryResponse& source, std::vector<T> AmaQueryResponse::* member) {
  const auto& sourceEntries = source.*member;

  std::vector<AmaQueryResponse> responses; // The (partial) AmaQueryResponse items that we'll send out
  std::vector<T>* responseEntries = nullptr; // The AmaQRxyz entries within the AmaQueryResponse that's being filled
  size_t responseStrings = MAX_AMA_QUERY_RESPONSE_STRINGS + 1U; // Mark "previous response full" to have first AmaQueryResponse created

  // TODO: use more efficient chunking for T with fixed number of strings
  for (size_t i = 0U; i < sourceEntries.size(); ++i) {
    // Get source AmaQRxyz entry and check whether it'll fit in a message at all
    const T& entry = sourceEntries[i];
    auto entryStrings = CountAmaQueryResponseEntryStrings(entry);
    if (entryStrings > AMA_QUERY_RESPONSE_STRINGS_WARNING_THRESHOLD) {
      LOG(LOG_TAG, warning) << "(Excessively) large AMA query response entry: " << NormalizedTypeNamer<T>::GetTypeName() << " contains " + std::to_string(entryStrings) + " strings";
    }

    // Create a new  if the entry can't be added to the one that's being filled
    if (responseStrings + entryStrings > MAX_AMA_QUERY_RESPONSE_STRINGS) { // This entry can't be added to the AmaQueryResponse that we're currently filling
      // Create a new AmaQueryResponse and initialize stuff for it to be filled
      auto& response = responses.emplace_back();
      responseEntries = &(response.*member);
      responseEntries->reserve(MAX_AMA_QUERY_RESPONSE_STRINGS);
      responseStrings = 0U;
    }

    // Add the (source) AmaQRxyz entry to the (partial) AmaQueryResponse that we're currently filling
    assert(responseEntries != nullptr);
    responseEntries->push_back(entry);
    responseStrings += entryStrings;
  }

  // Reclaim reserved-but-unused space
  std::for_each(responses.begin(), responses.end(), [member](AmaQueryResponse& response) {(response.*member).shrink_to_fit(); });

  return responses;
}

auto MakeStreamWithDeferredCleanup(const std::filesystem::path& path) {
  auto stream = std::make_shared<std::ofstream>(path, std::ios::binary);
  auto deferredCleanup = defer_shared([stream, path]() {
    stream->close();
    std::filesystem::remove(path);
  });
  return std::make_pair(stream, deferredCleanup);
}

} // namespace

AccessManager::Metrics::Metrics(std::shared_ptr<prometheus::Registry> registry) :
  RegisteredMetrics(registry),
  enckey_request_duration(prometheus::BuildSummary()
    .Name("pep_accessmanager_enckey_request_duration_seconds")
    .Help("Duration of a successful encryptionkey request")
    .Register(*registry)
    .Add({}, prometheus::Summary::Quantiles{
      {0.5, 0.05}, {0.9, 0.01}, {0.99, 0.001}}, std::chrono::minutes{5})),
      ticket_request2_duration(prometheus::BuildSummary()
      .Name("pep_accessmanager_ticket_request2_duration_seconds")
      .Help("Duration of a successful ticket2 request")
      .Register(*registry)
      .Add({}, prometheus::Summary::Quantiles{
        {0.5, 0.05}, {0.9, 0.01}, {0.99, 0.001}}, std::chrono::minutes{5})),
        keyComponent_request_duration(prometheus::BuildSummary()
        .Name("pep_accessmanager_keyComponent_request_duration_seconds")
        .Help("Duration of a successful keyComponent request")
        .Register(*registry)
        .Add({}, prometheus::Summary::Quantiles{
          {0.5, 0.05}, {0.9, 0.01}, {0.99, 0.001}}, std::chrono::minutes{5})),
          ticket_request_duration(prometheus::BuildSummary()
          .Name("pep_accessmanager_ticket_request_duration_seconds")
            .Help("Duration of a successful ticket request")
            .Register(*registry)
            .Add({}, prometheus::Summary::Quantiles{
              {0.5, 0.05}, {0.9, 0.01}, {0.99, 0.001}}, std::chrono::minutes{5})) {}


AccessManager::Parameters::Parameters(std::shared_ptr<boost::asio::io_context> io_context, const Configuration& config)
  : SigningServer::Parameters(io_context, config) {
  std::filesystem::path keysFile;
  std::filesystem::path globalConfFile;
  ElgamalPublicKey publicKeyPseudonyms;

  std::filesystem::path systemKeysFile;

  std::string strPseudonymKey;

  std::filesystem::path storageFile;

  try {
    keysFile = config.get<std::filesystem::path>("KeysFile");
    globalConfFile = config.get<std::filesystem::path>("GlobalConfigurationFile");

    publicKeyPseudonyms = config.get<ElgamalPublicKey>("PublicKeyPseudonyms");
    transcryptorEndPoint = config.get<EndPoint>("Transcryptor");
    keyServerEndPoint = config.get<EndPoint>("KeyServer");

    if (auto optionalSystemKeysFile = config.get<std::optional<std::filesystem::path>>("SystemKeysFile")) {
      systemKeysFile = optionalSystemKeysFile.value();
    }
    else {
      //Legacy version, from when we still had a (Soft)HSM. TODO: use new version in configuration for all environments, and remove legacy version.
      systemKeysFile = config.get<std::filesystem::path>("HSM.ConfigFile");
    }

    storageFile = config.get<std::filesystem::path>("StorageFile");
  }
  catch (std::exception& e) {
    LOG(LOG_TAG, critical) << "Error with configuration file: " << e.what();
    throw;
  }

  try {
    Configuration keysConfig = Configuration::FromFile(keysFile);
    strPseudonymKey = boost::algorithm::unhex(keysConfig.get<std::string>("PseudonymKey"));
  }
  catch (std::exception& e) {
    LOG(LOG_TAG, critical) << "Error with keys file: " << keysFile << " : " << e.what();
    throw;
  }

  boost::property_tree::ptree systemKeys;
  boost::property_tree::read_json(std::filesystem::canonical(systemKeysFile).string(), systemKeys);
  systemKeys = systemKeys.get_child_optional("Keys") //Old HSMKeys.json files have the keys in a Keys-object
      .get_value_or(systemKeys); //we now also allow them to be directly in the root, resulting in cleaner SystemKeys-files
  setPseudonymTranslator(std::make_shared<PseudonymTranslator>(ParsePseudonymTranslationKeys(systemKeys)));
  setDataTranslator(std::make_shared<DataTranslator>(ParseDataTranslationKeys(systemKeys)));

  setPseudonymKey(ElgamalPrivateKey(strPseudonymKey));
  setPublicKeyPseudonyms(publicKeyPseudonyms);

  auto globalConf = std::make_shared<GlobalConfiguration>(
    Serialization::FromJsonString<GlobalConfiguration>(
      ReadFile(globalConfFile)));
  setGlobalConfiguration(globalConf);
  setBackend(std::make_shared<AccessManager::Backend>(storageFile, globalConf));
}

void AccessManager::Parameters::setGlobalConfiguration(std::shared_ptr<GlobalConfiguration> gc) {
  const auto& contexts = gc->getStudyContexts().getItems();
  auto contexts_end = contexts.cend();
  auto end = gc->getShortPseudonyms().cend();
  for (auto i = gc->getShortPseudonyms().cbegin(); i != end; ++i) {
    if (!contexts.empty()) {
      if (contexts_end == std::find_if(contexts.cbegin(), contexts_end, [&i](const StudyContext& candidate) {return candidate.matchesShortPseudonym(*i); })) {
        throw std::runtime_error("Short pseudonym " + i->getColumn().getFullName() + " defined for unknown study context " + i->getStudyContext());
      }
    }

    if (i->getCastor()) {
      const auto& storage = i->getCastor()->getStorageDefinitions();
      auto end = storage.cend();
      for (auto s = storage.cbegin(); s != end; ++s) {
        for (auto s2 = s + 1; s2 != end; ++s2) {
          if ((*s)->getDataColumn() == (*s2)->getDataColumn()) {
            throw std::runtime_error("Short pseudonym definitions contain duplicate Castor storage data columns: " + (*s)->getDataColumn());
          }
        }
      }
    }

    for (auto j = i + 1; j != end; ++j) {
      if (i->getColumn().getFullName() == j->getColumn().getFullName()) {
        throw std::runtime_error("Short pseudonym definitions contain duplicate column names: " + i->getColumn().getFullName());
      }
      if (i->getPrefix() == j->getPrefix()) {
        throw std::runtime_error("Short pseudonym definitions contain duplicate prefixes: " + i->getPrefix());
      }
      if (i->getCastor() && j->getCastor()) {
        if (i->getCastor()->getStudySlug() == j->getCastor()->getStudySlug()
          && i->getCastor()->getSiteAbbreviation() != j->getCastor()->getSiteAbbreviation()) {
          throw std::runtime_error("Castor study slug " + i->getCastor()->getStudySlug() + " is configured with multiple site abbreviations: "
            + i->getCastor()->getSiteAbbreviation() + " and " + j->getCastor()->getSiteAbbreviation());
        }
        for (auto& i_storage : i->getCastor()->getStorageDefinitions()) {
          for (auto& j_storage : j->getCastor()->getStorageDefinitions()) {
            if (i_storage->getDataColumn() == j_storage->getDataColumn()) {
              throw std::runtime_error("Short pseudonym definitions contain duplicate Castor storage data columns: " + i_storage->getDataColumn());
            }
          }
        }
      }
    }
  }
  this->globalConf = gc;
}

std::shared_ptr<GlobalConfiguration> AccessManager::Parameters::getGlobalConfiguration() const {
  return this->globalConf;
}

/*!
  * \return The pseudonym key
  */
const ElgamalPrivateKey& AccessManager::Parameters::getPseudonymKey() const {
  return pseudonymKey.value();
}

const ElgamalPublicKey& AccessManager::Parameters::getPublicKeyPseudonyms() const {
  return publicKeyPseudonyms.value();
}
/*!
  * \param pseudonymKey The pseudonym key
  */
void AccessManager::Parameters::setPseudonymKey(const ElgamalPrivateKey& pseudonymKey) {
  Parameters::pseudonymKey = pseudonymKey;
}

void AccessManager::Parameters::setPublicKeyPseudonyms(
  const ElgamalPublicKey& pk) {
  Parameters::publicKeyPseudonyms = pk;
}

const EndPoint& AccessManager::Parameters::getTranscryptorEndPoint() const {
  return transcryptorEndPoint;
}

const EndPoint& AccessManager::Parameters::getKeyServerEndPoint() const {
  return keyServerEndPoint;
}

std::shared_ptr<PseudonymTranslator> AccessManager::Parameters::getPseudonymTranslator() const {
  return pseudonymTranslator;
}

std::shared_ptr<DataTranslator> AccessManager::Parameters::getDataTranslator() const {
  return dataTranslator;
}

void AccessManager::Parameters::setPseudonymTranslator(std::shared_ptr<PseudonymTranslator> pseudonymTranslator) {
  Parameters::pseudonymTranslator = pseudonymTranslator;
}

void AccessManager::Parameters::setDataTranslator(std::shared_ptr<DataTranslator> dataTranslator) {
  Parameters::dataTranslator = dataTranslator;
}

std::shared_ptr<AccessManager::Backend> AccessManager::Parameters::getBackend() const {
  return backend;
}
void AccessManager::Parameters::setBackend(std::shared_ptr<AccessManager::Backend> backend) {
  Parameters::backend = backend;
}

void AccessManager::Parameters::check() const {
  if (!pseudonymKey)
    throw std::runtime_error("pseudonymKey must be set");
  if (!publicKeyPseudonyms)
    throw std::runtime_error("publicKeyPseudonyms must be set");
  if(!pseudonymTranslator)
    throw std::runtime_error("pseudonymTranslator must be set");
  if(!dataTranslator)
    throw std::runtime_error("dataTranslator must be set");
  if (!backend)
    throw std::runtime_error("backend must be set");
  if (GetFacilityType(this->getSigningIdentity()->getCertificateChain()) != FacilityType::AccessManager)
    throw std::runtime_error("Invalid certificate chain for Access Manager");
  SigningServer::Parameters::check();
}

messaging::MessageBatches AccessManager::handleKeyComponentRequest(std::shared_ptr<SignedKeyComponentRequest> pRequest) {
  // Generate response
  auto start_time = std::chrono::steady_clock::now();
  auto response = KeyComponentResponse::HandleRequest(
    *pRequest,
    *mPseudonymTranslator,
    *mDataTranslator,
    this->getRootCAs());
  lpMetrics->keyComponent_request_duration.Observe(std::chrono::duration<double>(std::chrono::steady_clock::now() - start_time).count());

  //Return result
  return messaging::BatchSingleMessage(response);
}

AccessManager::AccessManager(std::shared_ptr<AccessManager::Parameters> parameters)
  : SigningServer(parameters),
  mPseudonymKey(parameters->getPseudonymKey()),
  mPublicKeyPseudonyms(parameters->getPublicKeyPseudonyms()),
  mTranscryptorProxy(messaging::ServerConnection::Create(this->getIoContext(), parameters->getTranscryptorEndPoint(), parameters->getRootCACertificatesFilePath()), *this),
  mKeyServerProxy(messaging::ServerConnection::Create(this->getIoContext(), parameters->getKeyServerEndPoint(), parameters->getRootCACertificatesFilePath()), *this),
  mPseudonymTranslator(parameters->getPseudonymTranslator()),
  mDataTranslator(parameters->getDataTranslator()),
  backend(parameters->getBackend()),
  globalConf(parameters->getGlobalConfiguration()),
  lpMetrics(std::make_shared<AccessManager::Metrics>(mRegistry)),
  mWorkerPool(WorkerPool::getShared()) {
  backend->setAccessManager(this);
  RegisterRequestHandlers(*this,
                          &AccessManager::handleKeyComponentRequest,
                          &AccessManager::handleTicketRequest2,
                          &AccessManager::handleEncryptionKeyRequest,
                          &AccessManager::handleGlobalConfigurationRequest,
                          &AccessManager::handleAmaMutationRequest,
                          &AccessManager::handleAmaQuery,
                          &AccessManager::handleUserQuery,
                          &AccessManager::handleUserMutationRequest,
                          &AccessManager::handleVerifiersRequest,
                          &AccessManager::handleColumnAccessRequest,
                          &AccessManager::handleParticipantGroupAccessRequest,
                          &AccessManager::handleColumnNameMappingRequest,
                          &AccessManager::handleFindUserRequest,
                          &AccessManager::handleMigrateUserDbToAccessManagerRequest,
                          &AccessManager::handleStructureMetadataRequest,
                          &AccessManager::handleSetStructureMetadataRequest);
}

std::string AccessManager::describe() const {
  return "Access Manager";
}

std::optional<std::filesystem::path> AccessManager::getStoragePath() {
  return EnsureDirectoryPath(backend->getStoragePath().parent_path());
}

std::unordered_set<std::string> AccessManager::getAllowedChecksumChainRequesters() {
  auto result = Server::getAllowedChecksumChainRequesters();
  for (auto& authserver : UserGroup::Authserver) result.insert(authserver);
  return result;
}

messaging::MessageBatches AccessManager::handleGlobalConfigurationRequest(std::shared_ptr<GlobalConfigurationRequest> request) {
  return messaging::BatchSingleMessage(*globalConf);
}

messaging::MessageBatches
AccessManager::handleEncryptionKeyRequest(std::shared_ptr<SignedEncryptionKeyRequest> signedRequest) {
  auto start_time = std::chrono::steady_clock::now();
  auto userGroup = signedRequest->getLeafCertificateOrganizationalUnit();
  auto request = std::make_shared<EncryptionKeyRequest>(
    signedRequest->open(this->getRootCAs()));
  const auto facilityType = GetFacilityType(signedRequest->mSignature.mCertificateChain);

  switch (facilityType) {
  case FacilityType::User:
  case FacilityType::RegistrationServer:
    break;
  default:
    throw std::runtime_error("Unsupported facility type " + std::to_string(static_cast<unsigned>(facilityType)));
  }

  const auto recipient = std::make_shared<RekeyRecipient>(
    RekeyRecipientForCertificate(signedRequest->getLeafCertificate()));

  if (request->mTicket2 == nullptr)
    throw Error("Invalid signature or missing ticket");

  auto ticket = request->mTicket2->open(this->getRootCAs(), userGroup);

  backend->checkTicketForEncryptionKeyRequest(request, ticket);

  // Note that it is clear that the client has access to the given
  // participants as their polymorphic pseudonyms are taken from the
  // list in the signed ticket.

  auto lpResponse = std::make_shared<EncryptionKeyResponse>();
  lpResponse->mKeys.resize(request->mEntries.size());


  size_t dwNumUnblind = 0;
  for (const auto& entry : request->mEntries)
    if (entry.mKeyBlindMode == KeyBlindMode::BLIND_MODE_UNBLIND)
      dwNumUnblind++;

  // Decrypt local pseudonyms
  auto server = SharedFrom(*this);
  auto localPseudonyms = std::make_shared<std::vector<LocalPseudonym>>();
  return server->mWorkerPool->batched_map<8>(ticket.mPseudonyms,
        observe_on_asio(*server->getIoContext()),
        [server, localPseudonyms](LocalPseudonyms elp) -> LocalPseudonym {
          return elp.mAccessManager.decrypt(server->mPseudonymKey);
        })
      .flat_map([start_time, server, dwNumUnblind, lpResponse, request, signedRequest, recipient, localPseudonyms
        ](std::vector<LocalPseudonym> localPseudonymsOnStack) {
          *localPseudonyms = std::move(localPseudonymsOnStack);
          return server->mWorkerPool->batched_map<8>(request->mEntries,
                observe_on_asio(*server->getIoContext()),
                [server, localPseudonyms](KeyRequestEntry entry) {
                  EncryptedKey key;

                  if (entry.mKeyBlindMode == KeyBlindMode::BLIND_MODE_BLIND) {
                    LocalPseudonym mLocalPseudonym;
                    try {
                      mLocalPseudonym = localPseudonyms->at(entry.mPseudonymIndex);
                    } catch (const std::out_of_range&) {
                      LOG(LOG_TAG, critical) << "Out of bounds read on local pseudonyms vector during key blinding";
                      throw;
                    }
                    auto blindingAD = entry.mMetadata.computeKeyBlindingAdditionalData(mLocalPseudonym);
                    key = server->mDataTranslator->blind(
                      entry.mPolymorphEncryptionKey,
                      blindingAD.content,
                      blindingAD.invertComponent
                    );
                    key.ensurePacked();
                  } else if (entry.mKeyBlindMode == KeyBlindMode::BLIND_MODE_UNBLIND) {
                    // do nothing --- we need the transcryptor to help out
                  } else {
                    std::ostringstream msg;
                    msg << "Received unknown blinding mode: " << entry.mKeyBlindMode;
                    throw Error(msg.str());
                  }
                  return key;
                })
              .flat_map([start_time, server, dwNumUnblind, lpResponse, request, signedRequest, recipient, localPseudonyms
                ](std::vector<EncryptedKey> keys) -> messaging::MessageBatches {
                  lpResponse->mKeys = std::move(keys);

                  if (dwNumUnblind == 0) {
                    server->lpMetrics->enckey_request_duration.Observe(
                      std::chrono::duration<double>(std::chrono::steady_clock::now() - start_time).count());
                    return messaging::BatchSingleMessage(*lpResponse);
                  }

                  /* if we find at least one unblind entry in the request
                    * we can't deal with this ourselves, we need the transcryptor for this
                    */
                  LOG(LOG_TAG, debug) << "Rekey request has a BLIND_MODE_UNBLIND entry -> forwarding to transcryptor";
                  RekeyRequest rkReq;
                  rkReq.mClientCertificateChain = signedRequest->mSignature.mCertificateChain;
                  rkReq.mKeys.reserve(dwNumUnblind);

                  // Index of the entry into Rekey{Request,Response}.
                  auto rkIndices = std::make_shared<std::vector<uint32_t>>(request->mEntries.size());

                  for (size_t i = 0; i < request->mEntries.size(); i++) {
                    auto& entry = request->mEntries[i];
                    if (entry.mKeyBlindMode != KeyBlindMode::BLIND_MODE_UNBLIND)
                      continue;
                    try {
                      rkIndices->at(i) = static_cast<uint32_t>(rkReq.mKeys.size());
                    } catch (const std::out_of_range&) {
                      LOG(LOG_TAG, critical) << "Out of bounds read on rekey indices vector during key unblinding";
                      throw;
                    }
                    rkReq.mKeys.push_back(entry.mPolymorphEncryptionKey);
                  }

                  return server->mTranscryptorProxy.requestRekey(std::move(rkReq)).flat_map(
                    [server, rkIndices, start_time, request, signedRequest, recipient, lpResponse, localPseudonyms
                    ](RekeyResponse transRespOnStack) {

                      auto transResp = std::make_shared<RekeyResponse>(std::move(transRespOnStack));

                      // mWorkerPool->batched_map() does not tell us which index we're handling,
                      // so we let it process indices to work around this.  If we need this
                      // more often, it's better to change batched_map()
                      std::vector<size_t> is(request->mEntries.size());
                      std::iota(is.begin(), is.end(), 0);
                      return server->mWorkerPool->batched_map<8>(is,
                            observe_on_asio(*server->getIoContext()),
                            [server, request, lpResponse, signedRequest, transResp, rkIndices, localPseudonyms, recipient
                            ](size_t i) {
                              auto& entry = request->mEntries[i];
                              auto& key = lpResponse->mKeys[i];

                              if (entry.mKeyBlindMode != KeyBlindMode::BLIND_MODE_UNBLIND)
                                return i; // we have to return something

                              //TODO: check access once access is based on local pseudonyms
                              LocalPseudonym lp;
                              try {
                                lp = localPseudonyms->at(entry.mPseudonymIndex);
                              } catch (const std::out_of_range&) {
                                LOG(LOG_TAG, critical) << "Out of bounds read on local pseudonyms vector during key unblinding";
                                throw;
                              }
                              auto blindingAD = entry.mMetadata.computeKeyBlindingAdditionalData(lp);

                              EncryptedKey encryptedKey;
                              try {
                                encryptedKey = transResp->mKeys.at((*rkIndices)[i]);
                              } catch (const std::out_of_range&) {
                                LOG(LOG_TAG, critical) << "Out of bounds read on keys vector during unblinding-and-rekeying";
                                throw;
                              }

                              key = server->mDataTranslator->unblindAndTranslate(
                                encryptedKey,
                                blindingAD.content,
                                blindingAD.invertComponent,
                                *recipient);
                              key.ensurePacked();
                              return i; // we have to return something
                            })
                          .map([server, lpResponse, start_time](std::vector<size_t>) {
                            server->lpMetrics->enckey_request_duration.Observe(std::chrono::duration<double>(std::chrono::steady_clock::now() - start_time).count());
                            return rxcpp::observable<>::from(std::make_shared<std::string>(Serialization::ToString(*lpResponse))).as_dynamic();
                          });
                    });
                });
        });
}

std::vector<std::string> AccessManager::getChecksumChainNames() const {
  return backend->getChecksumChainNames();
}

void AccessManager::computeChecksumChainChecksum(
  const std::string& chain,
  std::optional<uint64_t> maxCheckpoint, uint64_t& checksum,
  uint64_t& checkpoint) {
  backend->computeChecksum(chain, maxCheckpoint, checksum, checkpoint);
}

messaging::MessageBatches
AccessManager::handleTicketRequest2(std::shared_ptr<SignedTicketRequest2> signedRequest) {
  auto time = std::chrono::steady_clock::now();
  auto requestNumber = mNextTicketRequestNumber++;

  LOG(LOG_TAG, TICKET_REQUEST_LOGGING_SEVERITY) << "Ticket request " << requestNumber << " received";

  // openAsAccessManager checks that mSignature and mLogSignature are set,
  // are valid and match.
  auto request = signedRequest->openAsAccessManager(this->getRootCAs());
  auto userGroup = signedRequest->mSignature->getLeafCertificateOrganizationalUnit();

  backend->checkTicketRequest(request);

  auto timestamp = TimeNow();
  std::vector<std::string> modes{"access"};
  backend->checkParticipantGroupAccess(request.mParticipantGroups, userGroup, modes, timestamp);

  std::vector<AccessManager::Backend::pp_t> prePPs;
  prePPs.reserve(request.mPolymorphicPseudonyms.size());
  std::transform(request.mPolymorphicPseudonyms.cbegin(), request.mPolymorphicPseudonyms.cend(), std::back_inserter(prePPs), [](const PolymorphicPseudonym& pp) {return AccessManager::Backend::pp_t(pp, true); });

  std::unordered_map<std::string, IndexList> participantGroupMap;
  backend->fillParticipantGroupMap(request.mParticipantGroups, prePPs, participantGroupMap);

  // Prepare ticket

  Ticket2 ticket;
  ticket.mTimestamp = TimeNow();
  ticket.mModes = request.mModes;
  ticket.mColumns = request.mColumns;
  ticket.mUserGroup = userGroup;

  // Check columns and column groups
  std::unordered_map<std::string, IndexList> columnGroupMap;

  backend->unfoldColumnGroupsAndAssertAccess(userGroup, request.mColumnGroups, request.mModes, timestamp,
                                             ticket.mColumns,         // columns (in & out)
                                             columnGroupMap);         // (out)

  // Because of all the asynchronous IO, we move all state into this context
  // struct, so that we don't have to put everything into shared_ptrs
  struct Context {
    std::shared_ptr<AccessManager> server;
    uintmax_t requestNumber{};
    TicketRequest2 request;
    Ticket2 ticket;
    SignedTicket2 signedTicket;
    std::vector<AccessManager::Backend::pp_t> pps;
    decltype(time) start_time;
    std::unordered_map<std::string, IndexList> columnGroupMap;
    std::unordered_map<std::string, IndexList> participantGroupMap;
    std::vector<std::string> participantModes;
    TranscryptorRequest tsReq;
    TranscryptorRequestEntries tsReqEntries;
    Signature signature; // signature (for the AM) on the TicketRequest
  };

  auto ctx = std::make_shared<Context>();

  ctx->server = SharedFrom(*this);
  ctx->requestNumber = requestNumber;
  ctx->request = std::move(request);
  ctx->ticket = std::move(ticket);

  ctx->pps = std::move(prePPs);
  ctx->start_time = time;
  ctx->columnGroupMap = std::move(columnGroupMap);
  ctx->participantGroupMap = std::move(participantGroupMap);
  ctx->participantModes = std::move(modes);

  // Prepare transcryptor request
  ctx->tsReq.mRequest = std::move(*signedRequest);
  ctx->tsReqEntries.mEntries.resize(ctx->pps.size());

  // Remove the main client signature to prevent reuse of
  // the SignedTicketRequest2.
  ctx->signature = std::move(*ctx->tsReq.mRequest.mSignature);
  ctx->tsReq.mRequest.mSignature = std::nullopt;
  ctx->tsReqEntries.mEntries.resize(ctx->pps.size());

  LOG(LOG_TAG, TICKET_REQUEST_LOGGING_SEVERITY) << "Ticket request " << requestNumber << " constructing observable";

  // mWorkerPool->batched_map() does not tell us which index we're handling,
  // so we let it process indices to work around this.  If we need this
  // more often, it's better to change batched_map()
  std::vector<size_t> indexes(ctx->pps.size());
  std::iota(indexes.begin(), indexes.end(), 0);
  messaging::MessageBatches result =
    ctx->server->mWorkerPool->batched_map<8>(std::move(indexes),
        observe_on_asio(*ctx->server->getIoContext()),
      [ctx](size_t i) {
    AccessManager::Backend::pp_t& pp = ctx->pps[i];
    TranscryptorRequestEntry& entry = ctx->tsReqEntries.mEntries[i];

    // Rerandomize old PPs (ie. from the database)
    if (pp.isClientProvided)
      entry.mPolymorphic = pp.pp;
    else
      entry.mPolymorphic = pp.pp.rerandomize();

    FillTranscryptorRequestEntry(
        entry,
        *ctx->server->mPseudonymTranslator,
        ctx->request.mIncludeUserGroupPseudonyms,
        ctx->signature);
    return i;
  }).flat_map([ctx](std::vector<size_t> is) {
    // Send request to transcrypor
    auto tail = CreateObservable<messaging::TailSegment<TranscryptorRequestEntries>>([ctx](rxcpp::subscriber<messaging::TailSegment<TranscryptorRequestEntries>> subscriber) {
      size_t ibatch = 0U;
      for (size_t i = 0; i < ctx->tsReqEntries.mEntries.size(); i += TS_REQUEST_BATCH_SIZE) {
        ++ibatch;
        auto count = std::min(TS_REQUEST_BATCH_SIZE, ctx->tsReqEntries.mEntries.size() - i);
        using index = decltype(ctx->tsReqEntries.mEntries.cbegin())::difference_type;
        index first = static_cast<index>(i), end = static_cast<index>(i + count);
        TranscryptorRequestEntries batch;
        batch.mEntries.reserve(count);
        std::copy(ctx->tsReqEntries.mEntries.cbegin() + first, ctx->tsReqEntries.mEntries.cbegin() + end, std::back_inserter(batch.mEntries));
        LOG(LOG_TAG, TICKET_REQUEST_LOGGING_SEVERITY) << "Ticket request " << ctx->requestNumber << " sending transcryptor request entry batch " << ibatch << " containing entries " << first << " through " << end;
        subscriber.on_next(messaging::MakeTailSegment(batch));
      }
      subscriber.on_completed();
      LOG(LOG_TAG, TICKET_REQUEST_LOGGING_SEVERITY) << "Ticket request " << ctx->requestNumber << " sent " << ctx->tsReqEntries.mEntries.size() << " transcryptor request entries in " << ibatch << " batch(es)";
      });

    LOG(LOG_TAG, TICKET_REQUEST_LOGGING_SEVERITY) << "Ticket request " << ctx->requestNumber << " sending transcryptor request";
<<<<<<< HEAD
    return ctx->server->transcryptor->sendRequest(std::make_shared<std::string>(Serialization::ToString(ctx->tsReq)), tail);
  }).flat_map([ctx](std::string_view rawResponse) {
    LOG(LOG_TAG, TICKET_REQUEST_LOGGING_SEVERITY) << "Ticket request " << ctx->requestNumber << " received transcryptor response";
    auto resp = Serialization::FromStringOrRaiseError<TranscryptorResponse>(rawResponse);
=======
    return ctx->server->mTranscryptorProxy.requestTranscryption(ctx->tsReq, tail);
  }).flat_map([ctx](TranscryptorResponse resp) {
    LOG(LOG_TAG, TICKET_REQUEST_LOGGING_SEVERITY) << "Ticket request " << ctx->requestNumber << " received transcryptor response";
>>>>>>> 65fe4a92
    // Now we have local pseudonyms for the orignal PPs.
    if (resp.mEntries.size() != ctx->pps.size())
      throw std::runtime_error(
          "Transcryptor returned wrong number of entries");

            ctx->ticket.mPseudonyms = std::move(resp.mEntries);
            if (ctx->ticket.mUserGroup == UserGroup::DataAdministrator && !ctx->ticket.mPseudonyms.empty()) {
              LOG(LOG_TAG, info) << "Granting " << ctx->ticket.mUserGroup << " unchecked access to " << ctx->ticket.mPseudonyms.size() << " participant(s)";
            }
            for (size_t i = 0; i < ctx->ticket.mPseudonyms.size(); i++) {
      LocalPseudonym localPseudonym = ctx->ticket.mPseudonyms[i].mAccessManager.decrypt(ctx->server->mPseudonymKey);
              if (ctx->ticket.mUserGroup != UserGroup::DataAdministrator) {
                ctx->server->backend->assertParticipantAccess(ctx->ticket.mUserGroup, localPseudonym, ctx->participantModes, ctx->ticket.mTimestamp);
              }
              if (ctx->pps[i].isClientProvided && !ctx->server->backend->hasLocalPseudonym(localPseudonym)) {
                if (ctx->ticket.hasMode("write")) {
                  ctx->server->backend->storeLocalPseudonymAndPP(localPseudonym, ctx->ticket.mPseudonyms[i].mPolymorphic);
                }
              }
            }

            // All seems fine: finally, we log the ticket at the transcryptor
            ctx->signedTicket = SignedTicket2(std::move(ctx->ticket), *ctx->server->getSigningIdentity());

    LogIssuedTicketRequest logReq;
    logReq.mTicket = ctx->signedTicket;
    logReq.mId = resp.mId;
    LOG(LOG_TAG, TICKET_REQUEST_LOGGING_SEVERITY) << "Ticket request " << ctx->requestNumber << " logging issued ticket";
    return ctx->server->mTranscryptorProxy.requestLogIssuedTicket(std::move(logReq));
  }).map([ctx](LogIssuedTicketResponse resp) {
    LOG(LOG_TAG, TICKET_REQUEST_LOGGING_SEVERITY) << "Ticket request " << ctx->requestNumber << " finishing up";
    ctx->signedTicket.mTranscryptorSignature = std::move(resp.mSignature);

    std::string response;
    if (!ctx->request.mRequestIndexedTicket) {
      response = Serialization::ToString(std::move(ctx->signedTicket));
    }
    else {
      response = Serialization::ToString(
        IndexedTicket2(std::make_shared<SignedTicket2>(
          std::move(ctx->signedTicket)),
          std::move(ctx->columnGroupMap), std::move(ctx->participantGroupMap)));
    }
    auto result = rxcpp::observable<>::from(MakeSharedCopy(std::move(response))).as_dynamic();

    ctx->server->lpMetrics->ticket_request2_duration.Observe(std::chrono::duration<double>(std::chrono::steady_clock::now() - ctx->start_time).count());
    LOG(LOG_TAG, TICKET_REQUEST_LOGGING_SEVERITY) << "Ticket request " << ctx->requestNumber << " returning ticket to requestor";
    return result;
  });

  result = rxcpp::observable<>::empty<messaging::MessageSequence>()
    .tap(
      [](auto) { /*ignore */},
      [](std::exception_ptr) { /*ignore */},
      [ctx]() {
        LOG(LOG_TAG, TICKET_REQUEST_LOGGING_SEVERITY) << "Ticket request " << ctx->requestNumber << " starting asynchronous processing";
      })
    .concat(result);

  LOG(LOG_TAG, TICKET_REQUEST_LOGGING_SEVERITY) << "Ticket request " << requestNumber << " returning observable";
  return result;
}

messaging::MessageBatches AccessManager::handleAmaMutationRequest(std::shared_ptr<SignedAmaMutationRequest> signedRequest) {
  AmaMutationRequest request = signedRequest->open(this->getRootCAs());
  std::string userGroup = signedRequest->getLeafCertificateOrganizationalUnit();
  backend->performMutationsForRequest(request, userGroup);

  // Perform the adding of participants operations (and return 0..n FakeVoid items)
  return this->addParticipantsToGroupsForRequest(request)
    // Perform the removal of participants operations (and return 0..n FakeVoid items)
    .concat(this->removeParticipantsFromGroupsForRequest(request))
    // Ignore earlier items and just return a _single_ FakeVoid, so that we know that the concat_map (below) is invoked only once
    .op(RxInstead(FakeVoid()))
    // Return a (single) AmaMutationResponse (serialized and converted to obs<obs<shared>>)
    .concat_map([](FakeVoid) {return messaging::BatchSingleMessage(AmaMutationResponse()); });
}


rxcpp::observable<FakeVoid> AccessManager::addParticipantsToGroupsForRequest(const AmaMutationRequest& amRequest) {
  return this->removeOrAddParticipantsInGroupsForRequest(amRequest, false);
}
rxcpp::observable<FakeVoid> AccessManager::removeParticipantsFromGroupsForRequest(const AmaMutationRequest& amRequest) {
  return this->removeOrAddParticipantsInGroupsForRequest(amRequest, true);
}

rxcpp::observable<FakeVoid> AccessManager::removeOrAddParticipantsInGroupsForRequest(const AmaMutationRequest& amRequest, const bool performRemove) {
  std::map<std::string, std::vector<PolymorphicPseudonym>> participantsMap;
  // This method is used for adding and removing participants. The behaviour is defined by the 'performRemove' bool. When false, participant is added and vise versa.
  if (performRemove)
    for (auto& x : amRequest.mRemoveParticipantFromGroup)
      participantsMap[x.mParticipantGroup].push_back(x.mParticipant);
  else
    for (auto& x : amRequest.mAddParticipantToGroup)
      participantsMap[x.mParticipantGroup].push_back(x.mParticipant);

  return rxcpp::observable<>::iterate(participantsMap)
      .concat_map([self = SharedFrom(*this), performRemove](const std::pair<const std::string, std::vector<PolymorphicPseudonym>>& entry) {
    auto& [participantGroup, list] = entry;
    TicketRequest2 ticketRequest;
    ticketRequest.mParticipantGroups = {participantGroup};
    ticketRequest.mModes = {"enumerate"};
    ticketRequest.mPolymorphicPseudonyms = list;
    TranscryptorRequest tsRequest;
    std::string data = Serialization::ToString(ticketRequest);
    tsRequest.mRequest = SignedTicketRequest2(std::nullopt, Signature::Make(data, *self->getSigningIdentity(), true), data);
    TranscryptorRequestEntries tsRequestEntries;
    tsRequestEntries.mEntries.resize(list.size());  // TODO: chunk according to TS_REQUEST_BATCH_SIZE
    for (size_t i = 0; i < list.size(); i++) {
      TranscryptorRequestEntry& entry = tsRequestEntries.mEntries[i];
      entry.mPolymorphic = list[i];
          FillTranscryptorRequestEntry(entry, *self->mPseudonymTranslator);
    }
<<<<<<< HEAD
    return self->transcryptor->sendRequest(std::make_shared<std::string>(Serialization::ToString(std::move(tsRequest))),
                                           rxcpp::observable<>::just(rxcpp::observable<>::just(std::make_shared<std::string>(Serialization::ToString(tsRequestEntries))).as_dynamic()))
      .map([](std::string_view rawResponse) {
      return Serialization::FromStringOrRaiseError<TranscryptorResponse>(rawResponse);
           })
=======
    return self->mTranscryptorProxy.requestTranscryption(std::move(tsRequest), messaging::MakeSingletonTail(tsRequestEntries))
>>>>>>> 65fe4a92
      .map([server = SharedFrom(*self), participantGroup = participantGroup, performRemove](TranscryptorResponse resp) -> FakeVoid {
              LocalPseudonym localPseudonym = resp.mEntries[0].mAccessManager.decrypt(server->mPseudonymKey);
             if (performRemove)
               server->backend->removeParticipantFromGroup(localPseudonym, participantGroup);
             else
               server->backend->addParticipantToGroup(localPseudonym, participantGroup);
             return FakeVoid();
           });
                });
}


std::vector<AmaQueryResponse> AccessManager::ExtractPartialColumnGroupQueryResponse(const std::vector<AmaQRColumnGroup>& columnGroups, const size_t maxSize) {
  std::vector<AmaQueryResponse> responses;
  if (columnGroups.size() > 0) {
    responses.emplace_back();
  }
  size_t responseSize{0U};
  const size_t limitedMessageSize = static_cast<size_t>(0.9 * static_cast<double>(maxSize)); // allow for some padding by serialisation.

  auto sourceColumnGroup = columnGroups.cbegin();
  size_t firstColumn = 0U;
  while (sourceColumnGroup != columnGroups.cend()) {
    auto& currentResponse = responses.back();
    size_t sizeLeft = limitedMessageSize > responseSize ? limitedMessageSize - responseSize : 0; // guard against underflowing

    auto destinationColumnGroup = AmaQRColumnGroup();
    auto entrySize = AmaQRColumnGroup::FillToProtobufSerializationCapacity(destinationColumnGroup, *sourceColumnGroup, sizeLeft, firstColumn);

    // Only if columns were added to the entry OR the source columngroup is empty itself, add it to the response. Otherwise, put it in the next.
    if (entrySize != 0 && (destinationColumnGroup.mColumns.size() != 0 || sourceColumnGroup->mColumns.size() == 0)) {
      currentResponse.mColumnGroups.push_back(destinationColumnGroup);
      firstColumn += destinationColumnGroup.mColumns.size();
      responseSize += entrySize;
    }
    else {
      if (responseSize == 0U) {
        // The response is empty, but a new response is prompted. This will lead to an infinite loop.
        throw std::runtime_error("Processing column group " + sourceColumnGroup->mName + ", a new AmaQueryResponse was prompted while the last response was still empty. Is the maxSize set correctly? maxSize: " + std::to_string(maxSize));
      }

      responses.emplace_back();
      responseSize = 0U;
    }

    if (firstColumn == sourceColumnGroup->mColumns.size()) {
      firstColumn = 0U;
      sourceColumnGroup++;
    }

  }
  return responses;
}



messaging::MessageBatches
AccessManager::handleAmaQuery(std::shared_ptr<SignedAmaQuery> signedRequest) {
  auto request = signedRequest->open(this->getRootCAs());
  auto userGroup = signedRequest->getLeafCertificateOrganizationalUnit();

  auto resp = backend->performAMAQuery(request, userGroup);

  // Split information over multiple responses to keep message size down. See #1679.
  return rxcpp::observable<>::iterate(ExtractPartialQueryResponse(resp, &AmaQueryResponse::mColumns))
    .concat(rxcpp::observable<>::iterate(ExtractPartialColumnGroupQueryResponse(resp.mColumnGroups)))
    .concat(rxcpp::observable<>::iterate(ExtractPartialQueryResponse(resp, &AmaQueryResponse::mColumnGroupAccessRules)))
    .concat(rxcpp::observable<>::iterate(ExtractPartialQueryResponse(resp, &AmaQueryResponse::mParticipantGroups)))
    .concat(rxcpp::observable<>::iterate(ExtractPartialQueryResponse(resp, &AmaQueryResponse::mParticipantGroupAccessRules)))
    .map([](const AmaQueryResponse& response) {
    return rxcpp::observable<>::from(std::make_shared<std::string>(Serialization::ToString(response))).as_dynamic();
         });
}

messaging::MessageBatches AccessManager::handleUserQuery(std::shared_ptr<SignedUserQuery> signedRequest) {
  auto request = signedRequest->open(this->getRootCAs());
  auto accessGroup = signedRequest->getLeafCertificateOrganizationalUnit();

  return messaging::BatchSingleMessage(backend->performUserQuery(request, accessGroup));
}

messaging::MessageBatches AccessManager::handleUserMutationRequest(std::shared_ptr<SignedUserMutationRequest> signedRequest) {
  auto request = signedRequest->open(this->getRootCAs());
  auto accessGroup = signedRequest->getLeafCertificateOrganizationalUnit();

  return backend->performUserMutationsForRequest(request, accessGroup).map([](UserMutationResponse response) -> messaging::MessageSequence {
    return rxcpp::rxs::just(std::make_shared<std::string>(Serialization::ToString(response)));
  });
}

messaging::MessageBatches AccessManager::handleVerifiersRequest(std::shared_ptr<VerifiersRequest> request) {
  return messaging::BatchSingleMessage(VerifiersResponse(
      mPseudonymTranslator->computeTranslationProofVerifiers(
          RecipientForServer(FacilityType::AccessManager),
          mPublicKeyPseudonyms
      ),
      mPseudonymTranslator->computeTranslationProofVerifiers(
          RecipientForServer(FacilityType::StorageFacility),
          mPublicKeyPseudonyms
      ),
      mPseudonymTranslator->computeTranslationProofVerifiers(
          RecipientForServer(FacilityType::Transcryptor),
          mPublicKeyPseudonyms
      )
  ));
}

messaging::MessageBatches
AccessManager::handleColumnAccessRequest(
  std::shared_ptr<SignedColumnAccessRequest> signedRequest) {
  auto request = signedRequest->open(this->getRootCAs());
  auto userGroup = signedRequest->getLeafCertificateOrganizationalUnit();

  return messaging::BatchSingleMessage(backend->handleColumnAccessRequest(request, userGroup));
}

messaging::MessageBatches
AccessManager::handleParticipantGroupAccessRequest(
  std::shared_ptr<SignedParticipantGroupAccessRequest> signedRequest) {
  auto request = signedRequest->open(this->getRootCAs());
  auto userGroup = signedRequest->getLeafCertificateOrganizationalUnit();

  return messaging::BatchSingleMessage(backend->handleParticipantGroupAccessRequest(request, userGroup));
}

messaging::MessageBatches AccessManager::handleColumnNameMappingRequest
(std::shared_ptr<SignedColumnNameMappingRequest> signedRequest) {
  auto request = signedRequest->open(this->getRootCAs());
  auto userGroup = signedRequest->getLeafCertificateOrganizationalUnit();

  return messaging::BatchSingleMessage(backend->handleColumnNameMappingRequest(request, userGroup));
}

messaging::MessageBatches AccessManager::
    handleMigrateUserDbToAccessManagerRequest(std::shared_ptr<SignedMigrateUserDbToAccessManagerRequest> signedRequest, messaging::MessageSequence chunksObservable) {
  UserGroup::EnsureAccess(UserGroup::Authserver, signedRequest->getLeafCertificateOrganizationalUnit());
  signedRequest->validate(this->getRootCAs()); //The request itself is empty, but we do want to check the signature
  assert(getStoragePath().has_value());
  backend->ensureNoUserData();
  auto tmpUserDbMigrationPath = getStoragePath().value() / pep::filesystem::RandomizedName("AuthserverStorage-%%%%%%.sqlite");
  LOG(LOG_TAG, info) << "Received MigrateUserDbToAccessManagerRequest. Storing authserver storage as " << tmpUserDbMigrationPath;

  return chunksObservable.reduce(
    MakeStreamWithDeferredCleanup(tmpUserDbMigrationPath),
    [](auto streamWithCleanup, std::shared_ptr<std::string> chunk) {
      *streamWithCleanup.first << *chunk;
      return streamWithCleanup;
    },
    [tmpUserDbMigrationPath, backend=this->backend](auto streamWithCleanup) -> messaging::MessageSequence {
      streamWithCleanup.first->close();
      return rxcpp::rxs::just(std::make_shared<std::string>(Serialization::ToString(backend->migrateUserDb(tmpUserDbMigrationPath))));
    }
  );
}

messaging::MessageBatches AccessManager::handleFindUserRequest(
    std::shared_ptr<SignedFindUserRequest> signedRequest) {
  auto request = signedRequest->open(this->getRootCAs());
  auto userGroup = signedRequest->getLeafCertificateOrganizationalUnit();

  return messaging::BatchSingleMessage(backend->handleFindUserRequest(request, userGroup));
}

messaging::MessageBatches AccessManager::handleStructureMetadataRequest(std::shared_ptr<SignedStructureMetadataRequest> signedRequest) {
  auto request = signedRequest->open(this->getRootCAs());
  auto userGroup = signedRequest->getLeafCertificateOrganizationalUnit();

  auto entries = backend->handleStructureMetadataRequest(request, userGroup);
  return
      RxMoveIterate(std::move(entries))
      .map([](StructureMetadataEntry entry) {
        return rxcpp::observable<>::from(std::make_shared<std::string>(Serialization::ToString(std::move(entry))))
            .as_dynamic();
      });
}

messaging::MessageBatches AccessManager::handleSetStructureMetadataRequest(
    std::shared_ptr<SignedSetStructureMetadataRequest> signedRequest,
    messaging::MessageSequence chunks) {
  auto request = signedRequest->open(this->getRootCAs());
  auto userGroup = signedRequest->getLeafCertificateOrganizationalUnit();

  backend->handleSetStructureMetadataRequestHead(request, userGroup);

  return
      chunks.map([backend = backend, subjectType = request.subjectType, userGroup
        ](const std::shared_ptr<std::string>& chunk) {
          StructureMetadataEntry entry = Serialization::FromString<StructureMetadataEntry>(*chunk);

          backend->handleSetStructureMetadataRequestEntry(subjectType, entry, userGroup);
          return FakeVoid{};
        })
      .op(RxInstead(
        rxcpp::observable<>::from(std::make_shared<std::string>(Serialization::ToString(SetStructureMetadataResponse{})))
        .as_dynamic()));
}

} // namespace pep<|MERGE_RESOLUTION|>--- conflicted
+++ resolved
@@ -728,16 +728,9 @@
       });
 
     LOG(LOG_TAG, TICKET_REQUEST_LOGGING_SEVERITY) << "Ticket request " << ctx->requestNumber << " sending transcryptor request";
-<<<<<<< HEAD
-    return ctx->server->transcryptor->sendRequest(std::make_shared<std::string>(Serialization::ToString(ctx->tsReq)), tail);
-  }).flat_map([ctx](std::string_view rawResponse) {
-    LOG(LOG_TAG, TICKET_REQUEST_LOGGING_SEVERITY) << "Ticket request " << ctx->requestNumber << " received transcryptor response";
-    auto resp = Serialization::FromStringOrRaiseError<TranscryptorResponse>(rawResponse);
-=======
     return ctx->server->mTranscryptorProxy.requestTranscryption(ctx->tsReq, tail);
   }).flat_map([ctx](TranscryptorResponse resp) {
     LOG(LOG_TAG, TICKET_REQUEST_LOGGING_SEVERITY) << "Ticket request " << ctx->requestNumber << " received transcryptor response";
->>>>>>> 65fe4a92
     // Now we have local pseudonyms for the orignal PPs.
     if (resp.mEntries.size() != ctx->pps.size())
       throw std::runtime_error(
@@ -851,15 +844,7 @@
       entry.mPolymorphic = list[i];
           FillTranscryptorRequestEntry(entry, *self->mPseudonymTranslator);
     }
-<<<<<<< HEAD
-    return self->transcryptor->sendRequest(std::make_shared<std::string>(Serialization::ToString(std::move(tsRequest))),
-                                           rxcpp::observable<>::just(rxcpp::observable<>::just(std::make_shared<std::string>(Serialization::ToString(tsRequestEntries))).as_dynamic()))
-      .map([](std::string_view rawResponse) {
-      return Serialization::FromStringOrRaiseError<TranscryptorResponse>(rawResponse);
-           })
-=======
     return self->mTranscryptorProxy.requestTranscryption(std::move(tsRequest), messaging::MakeSingletonTail(tsRequestEntries))
->>>>>>> 65fe4a92
       .map([server = SharedFrom(*self), participantGroup = participantGroup, performRemove](TranscryptorResponse resp) -> FakeVoid {
               LocalPseudonym localPseudonym = resp.mEntries[0].mAccessManager.decrypt(server->mPseudonymKey);
              if (performRemove)
