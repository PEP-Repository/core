--- conflicted
+++ resolved
@@ -184,14 +184,6 @@
     LOG(LOG_TAG, info) << "Removed user from user group " << Logging::Escape(x.mGroup);
     if (x.mBlockTokens) {
       return rxcpp::rxs::iterate(storage->getAllIdentifiersForUser(internalUserId)).concat_map([group=x.mGroup, accessManager](const std::string& uid) {
-<<<<<<< HEAD
-        TokenBlockingCreateRequest tokenBlockRequest;
-        tokenBlockRequest.note="User removed from user group";
-        tokenBlockRequest.target.subject=uid;
-        tokenBlockRequest.target.userGroup=group;
-        //tokenBlockRequest.target.issueDateTime defaults to current time
-        return accessManager->mKeyServerProxy.requestTokenBlockingCreate(std::move(tokenBlockRequest));
-=======
         TokenBlockingCreateRequest tokenBlockRequest{
           .target = {
             .subject = uid,
@@ -200,8 +192,7 @@
           },
           .note = "User removed from user group",
         };
-        return accessManager->mKeyserver->sendRequest<TokenBlockingCreateResponse>(Signed(tokenBlockRequest, accessManager->getCertificateChain(), accessManager->getPrivateKey()));
->>>>>>> 409b1445
+        return accessManager->mKeyServerProxy.requestTokenBlockingCreate(std::move(tokenBlockRequest));
       }).op(RxInstead(FakeVoid()));
     }
     return rxcpp::rxs::just(FakeVoid());
