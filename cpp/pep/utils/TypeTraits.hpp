#pragma once

#include <type_traits>
#include <utility>

namespace pep {

template<typename T>
concept ByteLike = sizeof(T) == 1;

template <typename T>
concept Enum = std::is_enum_v<T>;

template<typename T, typename Ref>
using CopyConstness = std::conditional_t<std::is_const_v<Ref>, const T, T>;

//XXX Replace by std::to_underlying in C++23
[[nodiscard]] constexpr auto ToUnderlying(Enum auto v) {
  return static_cast<std::underlying_type_t<decltype(v)>>(v);
}

//XXX Replace by auto(v) in C++23
[[nodiscard]] auto decay_copy(auto v) { return v; }

<<<<<<< HEAD
namespace detail {
template <class T, template <class...> class TTemplate>
constexpr bool is_specialization_of_v = false;
template <class... Args, template <class...> class TTemplate>
constexpr bool is_specialization_of_v<TTemplate<Args...>, TTemplate> = true;
}

/// Usage:
/// \code
/// void myFun(SpecializationOf<std::optional> auto&& someOptional);
/// \endcode
template <class T, template <class...> class TTemplate>
concept SpecializationOf = detail::is_specialization_of_v<T, TTemplate>;
=======
// See https://stackoverflow.com/a/70130881
namespace detail {
template<template<typename...> typename Template, typename... Args>
void DerivedFromSpecializationImpl(const Template<Args...>&);
}

template <typename T, template <typename...> typename Template>
concept DerivedFromSpecialization = requires(const T& t) {
  detail::DerivedFromSpecializationImpl<Template>(t);
};
>>>>>>> b9bb9816

}<|MERGE_RESOLUTION|>--- conflicted
+++ resolved
@@ -22,7 +22,21 @@
 //XXX Replace by auto(v) in C++23
 [[nodiscard]] auto decay_copy(auto v) { return v; }
 
-<<<<<<< HEAD
+// See https://stackoverflow.com/a/70130881
+namespace detail {
+template<template<typename...> typename Template, typename... Args>
+void DerivedFromSpecializationImpl(const Template<Args...>&);
+}
+
+/// Usage:
+/// \code
+/// void myFun(DerivedFromSpecialization<std::chrono::duration> auto&& somethingInheritingFromDuration);
+/// \endcode
+template <typename T, template <typename...> typename Template>
+concept DerivedFromSpecialization = requires(const T& t) {
+  detail::DerivedFromSpecializationImpl<Template>(t);
+};
+
 namespace detail {
 template <class T, template <class...> class TTemplate>
 constexpr bool is_specialization_of_v = false;
@@ -36,17 +50,5 @@
 /// \endcode
 template <class T, template <class...> class TTemplate>
 concept SpecializationOf = detail::is_specialization_of_v<T, TTemplate>;
-=======
-// See https://stackoverflow.com/a/70130881
-namespace detail {
-template<template<typename...> typename Template, typename... Args>
-void DerivedFromSpecializationImpl(const Template<Args...>&);
-}
-
-template <typename T, template <typename...> typename Template>
-concept DerivedFromSpecialization = requires(const T& t) {
-  detail::DerivedFromSpecializationImpl<Template>(t);
-};
->>>>>>> b9bb9816
 
 }