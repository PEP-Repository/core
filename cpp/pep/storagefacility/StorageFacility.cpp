--- conflicted
+++ resolved
@@ -1021,19 +1021,11 @@
     rxcpp::observable<>::just(MakeSharedCopy(Serialization::ToString(response))).as_dynamic());
 }
 
-<<<<<<< HEAD
-std::string StorageFacility::encryptId(std::string path, uint64_t time) {
+std::string StorageFacility::encryptId(std::string path, Timestamp time) {
   return Serialization::ToString(
     EncryptedSFId(
       mEncIdKey,
-      SFId(std::move(path), time)),
-=======
-std::string StorageFacility::encryptId(const std::string& path, Timestamp time) {
-  return Serialization::ToString(
-    EncryptedSFId(
-      mEncIdKey,
-      SFId{path, time}),
->>>>>>> b9bb9816
+      SFId{std::move(path), time}),
     false);
 }
 
@@ -1049,13 +1041,8 @@
   assert(content != nullptr);
 
   Metadata result = Metadata(
-<<<<<<< HEAD
     std::move(column),
-    pep::Timestamp{static_cast<int64_t>(content->getBlindingTimestamp())},
-=======
-    column,
     content->getBlindingTimestamp(),
->>>>>>> b9bb9816
     content->getEncryptionScheme());
 
   auto payloadTimestamp = content->getOriginalPayloadEntryTimestamp();
