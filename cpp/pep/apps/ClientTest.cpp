--- conflicted
+++ resolved
@@ -275,21 +275,6 @@
     ownConfigSemver = std::make_shared<SemanticVersion>(configVersion->getSemver());
   }
 
-<<<<<<< HEAD
-  return client->getAccessManagerVersion().zip(rxcpp::rxs::just("Access Manager")).merge(
-    client->getTranscryptorVersion().zip(rxcpp::rxs::just("Transcryptor")),
-    client->getKeyServerVersion().zip(rxcpp::rxs::just("Key Server")),
-    client->getStorageFacilityVersion().zip(rxcpp::rxs::just("Storage Facility")),
-    client->getRegistrationServerVersion().zip(rxcpp::rxs::just("Registration Server")),
-    client->getAuthserverVersion().zip(rxcpp::rxs::just("Auth Server"))
-  ).map([ownBinarySemver, ownConfigSemver](std::tuple<VersionResponse, std::string> response) {
-    const BinaryVersion& serverBinaryVersion = std::get<0>(response).binary;
-    std::optional<ConfigVersion> serverConfigVersion = std::get<0>(response).config;
-
-    const std::string& server = std::get<1>(response);
-    std::cout << server
-      << " Binary version " << serverBinaryVersion.getSummary()
-=======
   return TryGetServerVersion(client->getAccessManagerProxy(false), "Access Manager").merge(
     TryGetServerVersion(client->getTranscryptorProxy(false), "Transcryptor"),
     TryGetServerVersion(client->getKeyServerProxy(false), "Key Server"),
@@ -299,7 +284,6 @@
   ).map([ownBinarySemver, ownConfigSemver](const ServerVersion& server) {
     std::cout << server.name
       << " Binary version " << server.version.binary.getSummary()
->>>>>>> ff90421a
       << std::endl;
 
     bool result = IsSemanticVersionEquivalent(*ownBinarySemver, server.version.binary.getSemver());
