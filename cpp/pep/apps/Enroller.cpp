#include <pep/apps/Enroller.hpp>
#include <pep/utils/Exceptions.hpp>
#include <pep/utils/File.hpp>
#include <pep/networking/EndPoint.PropertySerializer.hpp>

#include <boost/asio/io_context.hpp>
#include <cstdint>
#include <fstream>

namespace pep {

namespace {

const std::string LOG_TAG("Enrollment");

}

EndPoint Enroller::getAccessManagerEndPoint(const Configuration& config) const {
  return config.get<EndPoint>(ServerTraits::AccessManager().configNode());
}

rxcpp::observable<EnrollmentResult> UserEnroller::enroll(std::shared_ptr<Client> client) const {
  return client->enrollUser(this->getParameterValues().get<std::string>("oauth-token"));
}

void ServiceEnroller::setProperties(Client::Builder& builder, const Configuration& config) const {
  Enroller::setProperties(builder, config);

  AsymmetricKey privateKey(ReadFile(this->getParameterValues().get<std::filesystem::path>("private-key-file")));
  X509CertificateChain certificateChain(ReadFile(this->getParameterValues().get<std::filesystem::path>("certificate-file")));

<<<<<<< HEAD
  if (!mServer.signingIdentityMatches(certificateChain)) {
    std::string description = "unknown facility";
    if (!certificateChain.empty()) {
      auto certificate = certificateChain.front();
      if (auto ou = certificate.getOrganizationalUnit()) {
        description = *ou;
      }
    }
    throw std::runtime_error("Cannot enroll " + mServer.description() + " with certificate chain for " + description);
=======
  auto party = GetEnrolledParty(certificateChain);
  if (party != mParty) {
    std::string description = "unknown party";
    if (party.has_value()) {
      description = "party " + std::to_string(static_cast<unsigned>(*party));
    }
    throw std::runtime_error("Cannot enroll party " + std::to_string(static_cast<unsigned>(mParty)) + " with certificate chain for " + description);
>>>>>>> b76943b9
  }

  builder.setSigningIdentity(std::make_shared<X509Identity>(std::move(privateKey), std::move(certificateChain)));
}

EndPoint ServiceEnroller::getAccessManagerEndPoint(const Configuration& config) const {
  if (mServer == ServerTraits::AccessManager()) {
    EndPoint result;
    result.hostname = "127.0.0.1";
    result.port = config.get<uint16_t>("ListenPort");
    result.expectedCommonName = ServerTraits::AccessManager().tlsCertificateSubject();
    return result;
  }

  return Enroller::getAccessManagerEndPoint(config);
}

void Enroller::setProperties(Client::Builder& builder, const Configuration& config) const {
  try {
    builder.setCaCertFilepath(config.get<std::filesystem::path>("CACertificateFile"));

    EndPoint keyServerEndPoint = config.get<EndPoint>(ServerTraits::KeyServer().configNode());
    builder.setKeyServerEndPoint(keyServerEndPoint);

    builder.setAccessManagerEndPoint(this->getAccessManagerEndPoint(config));

    EndPoint transcryptorEndPoint = config.get<EndPoint>(ServerTraits::Transcryptor().configNode());
    builder.setTranscryptorEndPoint(transcryptorEndPoint);
  }
  catch (std::exception& e) {
    throw std::runtime_error(std::string("Error with configuration file: ") + e.what());
  }
}

int Enroller::execute() {
  auto result = std::make_shared<int>(-1);

  Client::Builder builder;
  this->setProperties(builder, this->getParent().getConfiguration());

  auto io_context = std::make_shared<boost::asio::io_context>();
  builder.setIoContext(io_context);

  try {
    std::shared_ptr<Client> client = builder.build();

    this->enroll(client).subscribe([this](EnrollmentResult result) {
      LOG(LOG_TAG, debug) << "Received EnrollmentResult";

      // If output filename is provided, write output there, otherwise print it
      auto extendedProperties = this->producesExtendedProperties();
      auto values = this->getParameterValues();
      if (values.has("output-path")) {
        std::ofstream output(values.get<std::filesystem::path>("output-path").string());
        result.writeJsonTo(output, this->producesDataKey(), extendedProperties, extendedProperties);
      }
      else {
        result.writeJsonTo(std::cout, this->producesDataKey(), extendedProperties, extendedProperties);
        std::cout << std::endl;
      }
    }, [io_context](std::exception_ptr ep) {
      LOG(LOG_TAG, error) << "Exception occured during enrollment: " << GetExceptionMessage(ep) << std::endl;
      io_context->stop();
    }, [io_context, result] {
      // Registration done
      LOG(LOG_TAG, info) << "Enrollment done" << std::endl;
      io_context->stop();
      *result = 0;
    });

    io_context->run();
  }
  catch (std::exception& e) {
    LOG(LOG_TAG, error) << e.what();
    std::cerr << e.what() << std::endl;
  }

  return *result;
}

}<|MERGE_RESOLUTION|>--- conflicted
+++ resolved
@@ -29,9 +29,8 @@
   AsymmetricKey privateKey(ReadFile(this->getParameterValues().get<std::filesystem::path>("private-key-file")));
   X509CertificateChain certificateChain(ReadFile(this->getParameterValues().get<std::filesystem::path>("certificate-file")));
 
-<<<<<<< HEAD
   if (!mServer.signingIdentityMatches(certificateChain)) {
-    std::string description = "unknown facility";
+    std::string description = "unknown party";
     if (!certificateChain.empty()) {
       auto certificate = certificateChain.front();
       if (auto ou = certificate.getOrganizationalUnit()) {
@@ -39,15 +38,6 @@
       }
     }
     throw std::runtime_error("Cannot enroll " + mServer.description() + " with certificate chain for " + description);
-=======
-  auto party = GetEnrolledParty(certificateChain);
-  if (party != mParty) {
-    std::string description = "unknown party";
-    if (party.has_value()) {
-      description = "party " + std::to_string(static_cast<unsigned>(*party));
-    }
-    throw std::runtime_error("Cannot enroll party " + std::to_string(static_cast<unsigned>(mParty)) + " with certificate chain for " + description);
->>>>>>> b76943b9
   }
 
   builder.setSigningIdentity(std::make_shared<X509Identity>(std::move(privateKey), std::move(certificateChain)));
