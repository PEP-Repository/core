#pragma once

#include <pep/versioning/Version.hpp>
#include <pep/crypto/Signed.hpp>
#include <pep/crypto/Timestamp.hpp>

namespace pep {

class VersionRequest {
};

class VersionResponse {
public:
  BinaryVersion binary;
  std::optional<ConfigVersion> config;
};

class PingRequest {
public:
<<<<<<< HEAD
  PingRequest(); // sets ID to a random value
  explicit inline PingRequest(uint64_t id) : mId(id) { }
=======
  explicit PingRequest(uint64_t id) : mId(id) { }
>>>>>>> 409b1445
  uint64_t mId;
};

class PingResponse {
public:
  explicit PingResponse(uint64_t id) : mId(id), mTimestamp(TimeNow()) { }

  uint64_t mId;
  Timestamp mTimestamp;

  void validate(const PingRequest& isReplyTo) const;
};

using SignedPingResponse = Signed<PingResponse>;

}<|MERGE_RESOLUTION|>--- conflicted
+++ resolved
@@ -17,12 +17,8 @@
 
 class PingRequest {
 public:
-<<<<<<< HEAD
   PingRequest(); // sets ID to a random value
-  explicit inline PingRequest(uint64_t id) : mId(id) { }
-=======
-  explicit PingRequest(uint64_t id) : mId(id) { }
->>>>>>> 409b1445
+  explicit PingRequest(uint64_t id) : mId(id) {}
   uint64_t mId;
 };
 
