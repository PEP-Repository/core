--- conflicted
+++ resolved
@@ -68,16 +68,8 @@
   auto pseudonyms = std::make_shared<TicketPseudonyms>(*ticket, privateKeyPseudonyms);
   auto enumRequest = std::make_shared<DataEnumerationRequest2>();
   enumRequest->mTicket = *ticket;
-<<<<<<< HEAD
-  return clientStorageFacility->sendRequest(std::make_shared<std::string>(Serialization::ToString(
-    sign(*enumRequest))))
-    .map([this, pseudonyms](std::string_view rawResponse) {
-      auto response = Serialization::FromString<
-        DataEnumerationResponse2>(rawResponse);
-=======
   return storageFacilityProxy->requestDataEnumeration(std::move(*enumRequest))
     .map([this, pseudonyms](const DataEnumerationResponse2& response) {
->>>>>>> 65fe4a92
       return convertDataEnumerationEntries(response.mEntries, *pseudonyms);
     });
 }
@@ -110,16 +102,8 @@
     MetadataReadRequest2 readRequest;
     readRequest.mIds = std::move(batch);
     readRequest.mTicket = *ticket;
-<<<<<<< HEAD
-    return this->clientStorageFacility->sendRequest(
-      std::make_shared<std::string>(Serialization::ToString(sign( readRequest))))
-      .map([](std::string_view rawResponse) {
-      auto response = Serialization::FromString<
-        DataEnumerationResponse2>(rawResponse);
-=======
     return this->storageFacilityProxy->requestMetadataRead(std::move(readRequest))
       .map([](DataEnumerationResponse2 response) {
->>>>>>> 65fe4a92
       return std::move(response.mEntries);
         })
       .op(RxConcatenateVectors())
@@ -174,16 +158,7 @@
             std::transform(ctx->subjects.cbegin(), ctx->subjects.cend(), std::back_inserter(readRequest.mIds),
                            [](const EnumerateResult& subject) { return subject.mId; });
             readRequest.mTicket = *ticket;
-<<<<<<< HEAD
-            return clientStorageFacility->sendRequest(std::make_shared<std::string>(
-                  Serialization::ToString(sign(readRequest))))
-              .map([](std::string_view rawPage) {
-                // Deserialize page
-                return Serialization::FromString<DataPayloadPage>(rawPage);
-              })
-=======
             return storageFacilityProxy->requestDataRead(std::move(readRequest))
->>>>>>> 65fe4a92
               .group_by([](const DataPayloadPage& page) { return page.mIndex; })
               .map([ctx, offset](const rxcpp::grouped_observable<uint32_t, DataPayloadPage>& groupedPages) {
                 const auto index = groupedPages.get_key();
@@ -248,15 +223,8 @@
   FillHistoryRequestIndices<std::string, std::string>(
     request->mTicket, unsignedTicket, &Ticket2::mColumns, columns, request->mColumns, [](const std::string& ticketCol, const std::string& specifiedCol) {return ticketCol == specifiedCol; });
 
-<<<<<<< HEAD
-  return clientStorageFacility->sendRequest(std::make_shared<std::string>(Serialization::ToString(
-    sign(*request))))
-    .map([](std::string_view rawResponse) {
-      auto response = Serialization::FromString<DataHistoryResponse2>(rawResponse);
-=======
   return storageFacilityProxy->requestDataHistory(std::move(*request))
     .map([](const DataHistoryResponse2& response) {
->>>>>>> 65fe4a92
       return response.mEntries;
     })
     .op(RxConcatenateVectors())
