#pragma once

#include <pep/core-client/CoreClient_fwd.hpp>

#include <pep/accessmanager/AccessManagerProxy.hpp>
#include <pep/accessmanager/UserMessages.hpp>
#include <pep/async/FakeVoid.hpp>
#include <pep/async/WorkerPool.hpp>
#include <pep/crypto/Timestamp.hpp>
#include <pep/elgamal/CurvePoint.hpp>
#include <pep/messaging/ConnectionStatus.hpp>
#include <pep/messaging/MessageSequence.hpp>
#include <pep/networking/EndPoint.hpp>
#include <pep/rsk/Verifiers.hpp>
#include <pep/server/MonitoringMessages.hpp>
#include <pep/storagefacility/StorageFacilityProxy.hpp>
#include <pep/structure/ColumnName.hpp>
#include <pep/structure/GlobalConfiguration.hpp>
#include <pep/structure/StudyContext.hpp>
#include <pep/transcryptor/TranscryptorProxy.hpp>
#include <pep/utils/Configuration_fwd.hpp>

#include <cstddef>
#include <string>
#include <utility>
#include <vector>
#include <filesystem>
#include <optional>
#include <type_traits>

#include <pep/async/IoContext_fwd.hpp>
#include <boost/core/noncopyable.hpp>
#include <rxcpp/rx-lite.hpp>


namespace pep {

struct EnrollmentResult {
  ElgamalPrivateKey privateKeyData;
  ElgamalPrivateKey privateKeyPseudonyms;
  X509Identity signingIdentity;

  void writeJsonTo(std::ostream& os, bool writeDataKey = true, bool writePrivateKey = true, bool writeCertificateChain = true) const;
};

struct DataStorageResult2 {
  std::vector<std::string> mIds;
};

// Represents a cell denotation returned by a CoreClient method
struct DataCellResult {
  // Encrypted local pseudonyms belonging to the polymorphic pseudonym to which
  // the file belongs.  The encrypted "row identifier".
  std::shared_ptr<LocalPseudonyms> mLocalPseudonyms;

  // Can be used to match equal mLocalPseudonyms (without having to
  // compare mLocalPseudonyms) within the result of a single call
  // to a CoreClient method that produces DataCellResult instances.
  uint32_t mLocalPseudonymsIndex{};

  std::string mColumn; // column to which this file belongs

  // The decrypted local pseudonym for the access group of the client
  // belonging to the PP of this file.  This is the "row identifier"
  // of this file with respect to our access group.
  // This field is only set if includeAccessGroupPseudonyms was set.
  std::shared_ptr<LocalPseudonym> mAccessGroupPseudonym;
};

/// Represents a file with metadata but without content
struct EnumerateResult : public DataCellResult {
  /// Partially encrypted metadata of the file
  Metadata mMetadata;

  /// Encrypted key to decrypt the data
  EncryptedKey mPolymorphicKey;

  /// Size of file on storage facility, in bytes
  /// Note that this is both the size of the encrypted ciphertext as its plaintext alternative
  uint64_t mFileSize{};

  /// Storage facility identifier
  std::string mId;
};

struct FileKey {
  std::uint32_t fileIndex{};
  std::shared_ptr<EnumerateResult> entry;
  std::string symmetricKey;

  [[nodiscard]] Metadata decryptMetadata() const {
    return entry->mMetadata.decrypt(symmetricKey);
  }
};

struct RetrievePage {
  std::uint32_t fileIndex{};

  /// EnumerateResult for the file this page belongs to
  std::shared_ptr<EnumerateResult> entry;

  /// A piece of the content of the file
  std::string mContent;

  /// Is this the last page?
  /// Remember that empty files will not be included
  bool mLast{};
};

// Represents a file retrieved using enumerateAndRetrieveData2.
struct EnumerateAndRetrieveResult : public EnumerateResult {
  std::string mData;    // contents of the file

  // metadata of the file with the decrypted metadata entries - set only
  // when mDataSet is true.
  std::optional<Metadata> mMetadataDecrypted;

  // If a dataSizeLimit was specified, mData might not be set.  This
  // field indicates whether mData was set.
  bool mDataSet{};
};

// Result of a getHistory2 or deleteData2 call
struct HistoryResult : public DataCellResult {
  Timestamp mTimestamp;
  std::optional<std::string> mId{};
};

// Used as parameter to CoreClient::deleteData2
struct Storage2Entry {
  Storage2Entry(
    std::shared_ptr<PolymorphicPseudonym> pp,
    std::string column) :
    mColumn(std::move(column)),
    mPolymorphicPseudonym(std::move(pp)) { }

  // Column of the storage location.
  std::string mColumn;

  // Polymorphic pseudonym of the storage location.
  std::shared_ptr<PolymorphicPseudonym> mPolymorphicPseudonym;

  // Request to overwrite timestamp.
  // XXX This is a temporary field and will be removed.
  std::optional<Timestamp> mTimestamp;
};

struct StoreMetadata2Entry : public Storage2Entry {
  StoreMetadata2Entry(
    std::shared_ptr<PolymorphicPseudonym> pp,
    std::string column) :
    Storage2Entry(std::move(pp), std::move(column)) {}

  // Extra metadata entries. The payload of the MetadataXEntry-s with
  // encrypted=true will be encrypted by the storeData2 or
  // updateMetadata2 method.
  std::map<std::string, MetadataXEntry> mXMetadata;
};

// Used as parameter to CoreClient::storeData2
struct StoreData2Entry : public StoreMetadata2Entry {
  StoreData2Entry(
    std::shared_ptr<PolymorphicPseudonym> pp,
    std::string column,
    messaging::MessageBatches batches) :
      StoreMetadata2Entry(pp, column),
      mBatches(batches) { }

  StoreData2Entry(
      std::shared_ptr<PolymorphicPseudonym> pp,
      std::string column,
      std::shared_ptr<std::string> data,
      const std::vector<NamedMetadataXEntry>& xentries = {});

  // The data to store should be provided as a rx stream^2 of strings (^2 due to have control over when stuff is send)
  messaging::MessageBatches mBatches;
};

// Used as arguments for CoreClient::requestTicket2
struct requestTicket2Opts{
  std::vector<std::string> participantGroups;
  std::vector<PolymorphicPseudonym> pps;
  std::vector<std::string> columnGroups;
  std::vector<std::string> columns;
  std::vector<std::string> modes; // "read-meta", "write-meta", "read", "write"

  // If set, check whether this ticket has at least the desired scope.
  // If it does, returns this ticket.  Otherwise, request a new one
  // (unless forceTicket is set).
  std::shared_ptr<IndexedTicket2> ticket = nullptr;

  // If set, simply checks whether the given ticket has at least the given
  // scope and returns an error if it doesn't.
  bool forceTicket = false;

  // If set, requests local pseudonyms for the access group of the client.
  bool includeAccessGroupPseudonyms = false;
};

// Used as arguments for CoreClient::enumerateAndRetrieveData2
struct enumerateAndRetrieveData2Opts{
  std::vector<std::string> groups;
  std::vector<PolymorphicPseudonym> pps;
  std::vector<std::string> columnGroups;
  std::vector<std::string> columns;

  // Whether to include data in response.  Other conditions, like
  // dataSizeLimit, might prevent data to be included.
  bool includeData = true;

  // Limit on the size of the data to include with the response.
  uint64_t dataSizeLimit = 0;

  // If set, try to use this ticket (if it matches the query).
  // Otherwise, request a new ticket (unless forceTicket is set).
  // Warning: tickets have timestamps.  Reusing an old ticket will yield old
  // data.
  std::shared_ptr<IndexedTicket2> ticket = nullptr;

  // If set, forces the usage of the provided ticket.
  bool forceTicket = false;

  // If set, requests local pseudonyms for the access group of the client.
  bool includeAccessGroupPseudonyms = false;
};

// Used as an argument for CoreClient::storeData2
struct storeData2Opts {
  // If set, try to use this ticket (if it matches the storage request).
  // Warning: tickets have timestamps.  Reusing an old ticket will yield old
  // data.
  std::shared_ptr<IndexedTicket2> ticket = nullptr;

  // If set, forces the usage of the provided ticket.
  bool forceTicket = false;
};

class ShortPseudonymFormatError : public std::runtime_error {
 public:
  ShortPseudonymFormatError(const std::string& sp) noexcept
      : std::runtime_error("Short pseudonym '" + sp + "' does not look like a short pseudonym")
  {}
};

class ShortPseudonymContextError : public std::runtime_error {
 public:
  ShortPseudonymContextError(const std::string& sp, const std::string& context) noexcept
    : std::runtime_error("Short pseudonym '" + sp + "' is not available in the current (" + context + ") context")
  {}
};

class CoreClient : protected MessageSigner, boost::noncopyable {
 public:
  static constexpr size_t DATA_RETRIEVAL_BATCH_SIZE{4000};

 private:
  std::shared_ptr<boost::asio::io_context> io_context;
  std::optional<std::filesystem::path> keysFilePath;
  const std::filesystem::path caCertFilepath;
  std::shared_ptr<WorkerPool> mWorkerPool = nullptr;

  std::shared_ptr<WorkerPool> getWorkerPool();

  X509RootCertificates rootCAs;

  ElgamalPrivateKey privateKeyData;
  const ElgamalPublicKey publicKeyData;
  ElgamalPrivateKey privateKeyPseudonyms;
  const ElgamalPublicKey publicKeyPseudonyms;
  std::shared_ptr<GlobalConfiguration> mGlobalConf;

  const EndPoint accessManagerEndPoint;
  const EndPoint storageFacilityEndPoint;
  const EndPoint transcryptorEndPoint;

  std::shared_ptr<AccessManagerProxy> accessManagerProxy;
  std::shared_ptr<StorageFacilityProxy> storageFacilityProxy;
  std::shared_ptr<TranscryptorProxy> transcryptorProxy;

  rxcpp::subjects::subject<int> registrationSubject;
  rxcpp::subjects::subject<EnrollmentResult> enrollmentSubject;

 public:
  class Builder {
   public:
    Builder& setIoContext(std::shared_ptr<boost::asio::io_context> io_context) {
      this->io_context = io_context;
      return *this;
    }
    std::shared_ptr<boost::asio::io_context> getIoContext() const {
      return io_context;
    }

    Builder& setKeysFilePath(const std::filesystem::path& keysFilePath) {
      this->keysFilePath = keysFilePath;
      return *this;
    }
    const std::optional<std::filesystem::path>& getKeysFilePath() const {
      return keysFilePath;
    }

    Builder& setCaCertFilepath(const std::filesystem::path& caCertFilepath) {
      this->caCertFilepath = std::filesystem::canonical(caCertFilepath);
      return *this;
    }
    const std::filesystem::path& getCaCertFilepath() const {
      return caCertFilepath;
    }

    std::shared_ptr<const X509Identity> getSigningIdentity() const {
      return signingIdentity;
    }
    Builder& setSigningIdentity(std::shared_ptr<const X509Identity> identity) {
      Builder::signingIdentity = identity;
      return *this;
    }

    const ElgamalPrivateKey& getPrivateKeyData() const {
      return privateKeyData;
    }
    Builder& setPrivateKeyData(const ElgamalPrivateKey& privateKeyData) {
      Builder::privateKeyData = privateKeyData;
      return *this;
    }

    const ElgamalPrivateKey& getPrivateKeyPseudonyms() const {
      return privateKeyPseudonyms;
    }
    Builder& setPrivateKeyPseudonyms(const ElgamalPrivateKey& privateKeyPseudonyms) {
      Builder::privateKeyPseudonyms = privateKeyPseudonyms;
      return *this;
    }

    const ElgamalPublicKey& getPublicKeyData() const {
      return publicKeyData;
    }
    Builder& setPublicKeyData(const ElgamalPublicKey& publicKeyData) {
      Builder::publicKeyData = publicKeyData;
      return *this;
    }

    const ElgamalPublicKey& getPublicKeyPseudonyms() const {
      return publicKeyPseudonyms;
    }
    Builder& setPublicKeyPseudonyms(const ElgamalPublicKey& publicKeyPseudonyms) {
      Builder::publicKeyPseudonyms = publicKeyPseudonyms;
      return *this;
    }

    const EndPoint& getAccessManagerEndPoint() const {
      return accessManagerEndPoint;
    }
    Builder& setAccessManagerEndPoint(const EndPoint& accessManagerEndPoint) {
      Builder::accessManagerEndPoint = accessManagerEndPoint;
      return *this;
    }

    const EndPoint& getStorageFacilityEndPoint() const {
      return storageFacilityEndPoint;
    }
    Builder& setStorageFacilityEndPoint(const EndPoint& storageFacilityEndPoint) {
      Builder::storageFacilityEndPoint = storageFacilityEndPoint;
      return *this;
    }

    const EndPoint& getTranscryptorEndPoint() const {
      return transcryptorEndPoint;
    }
    Builder& setTranscryptorEndPoint(const EndPoint& transcryptorEndPoint) {
      Builder::transcryptorEndPoint = transcryptorEndPoint;
      return *this;
    }

    void initialize(const Configuration& config,
                    std::shared_ptr<boost::asio::io_context> io_context,
                    bool persistKeysFile);

    std::shared_ptr<CoreClient> build() const {
      if (signingIdentity == nullptr) {
        throw std::runtime_error("signingIdentity must be set");
      }
      return std::shared_ptr<CoreClient>(new CoreClient(*this));
    }

   private:
    std::shared_ptr<boost::asio::io_context> io_context;
    std::optional<std::filesystem::path> keysFilePath;
    std::filesystem::path caCertFilepath;
    std::shared_ptr<const X509Identity> signingIdentity;
    ElgamalPrivateKey privateKeyData;
    ElgamalPrivateKey privateKeyPseudonyms;
    ElgamalPublicKey publicKeyData;
    ElgamalPublicKey publicKeyPseudonyms;
    EndPoint accessManagerEndPoint;
    EndPoint storageFacilityEndPoint;
    EndPoint transcryptorEndPoint;
  };

  /*!
   * \brief Generate a polymorphic pseudonym for a registered participant.
   */
  PolymorphicPseudonym generateParticipantPolymorphicPseudonym(const std::string& participantSID);
  const ElgamalPublicKey& getPublicKeyPseudonyms() const {
    return publicKeyPseudonyms;
  }

  /*!
   * \brief Interpret each string as a textually represented polymorphic pseudonym, or a participant identifier,
   * or a local pseudonym, or a participant alias (aka user pseudonym, i.e. a shortened local pseudonym).
   * Convert to polymorphic pseudonym in all cases.
   * \param idsAndOrPps (User-provided) participant specification
   * \return ((An observable emitting) a shared_ptr to) a vector of PolymorphicPseudonym corresponding with the vector of input strings.
   */
  rxcpp::observable<std::shared_ptr<std::vector<PolymorphicPseudonym>>> parsePpsOrIdentities(const std::vector<std::string>& idsAndOrPps);

  /*!
   * \brief Interpret a string as a textually represented polymorphic pseudonym, or a participant identifier,
   * or a local pseudonym, or a participant alias (aka user pseudonym, i.e. a shortened local pseudonym).
   * Convert to a polymorphic pseudonym in all cases.
   */
  rxcpp::observable<PolymorphicPseudonym> parsePPorIdentity(const std::string& participantIdOrPP);

  /*!
   * \brief Check whether the client is enrolled.
   */
  bool getEnrolled();


  // Returns the access group as which the client is enrolled.
  std::string getEnrolledGroup();

  // Returns the name of the user for which the client is enrolled.
  std::string getEnrolledUser() const;

  /*!
   * \brief Enroll a non-user facility. The type of facility is inferred from this CoreClient's certificate chain.
   *
   * \return rxcpp::observable< EnrollmentResult >
   */
  rxcpp::observable<EnrollmentResult> enrollServer();

  /*!
   * \brief Store data in PEP using the new API
   */
  rxcpp::observable<DataStorageResult2> storeData2(
    const PolymorphicPseudonym& pp,
    const std::string& column,
    std::shared_ptr<std::string> data,
    const std::vector<NamedMetadataXEntry>& xentries = {},
    const storeData2Opts& opts={});
  rxcpp::observable<DataStorageResult2> storeData2(
    const std::vector<StoreData2Entry>& entries,
    const storeData2Opts& opts={});

  rxcpp::observable<DataStorageResult2> updateMetadata2(
    const std::vector<StoreMetadata2Entry>& entries,
    const storeData2Opts& opts = {});

  rxcpp::observable<HistoryResult> deleteData2(
    const PolymorphicPseudonym& pp,
    const std::string& column,
    const storeData2Opts& opts = {});
  rxcpp::observable<HistoryResult> deleteData2(
    const std::vector<Storage2Entry>& entries,
    const storeData2Opts& opts = {});

  /*!
   * \brief Enuremate and retrieve using new API.
   *
   * This function loads the full contents of the files into memory and
   * should thus only be used for small files.
   *
   * If dataSizeLimit is non-zero, then only data of files will be retrieved
   * that are smaller than the specified limit.
   */
  rxcpp::observable<EnumerateAndRetrieveResult>
  enumerateAndRetrieveData2(const enumerateAndRetrieveData2Opts& opts);

  /*!
   * \brief Requests (or reuses) a new-style Ticket.
   *
   * If opts.ticket is set, the function will check whether that ticket
   * has at least as much scope as the requested ticket.  If it does,
   * then it will simply return opts.ticket.  Otherwise, it will request
   * a new ticket.
   */
  rxcpp::observable<IndexedTicket2>
  requestTicket2(const requestTicket2Opts& opts);

  /// Enumerate cells using a pre-requested ticket.
  rxcpp::observable<std::vector<std::shared_ptr<EnumerateResult>>>
  enumerateData2(std::shared_ptr<SignedTicket2> ticket);

  /*!
   * \brief Enumerate cells after requesting a new ticket.
   * \remark Results won't include (local) pseudonyms for the access group.
   */
  rxcpp::observable<std::vector<std::shared_ptr<EnumerateResult>>>
  enumerateData2(
    const std::vector<std::string>& groups=std::vector<std::string>(),
    const std::vector<PolymorphicPseudonym>& pps = {},
    const std::vector<std::string>& columnGroups=std::vector<std::string>(),
    const std::vector<std::string>& columns=std::vector<std::string>());

  /// Enumerate cells by ID.
  rxcpp::observable<rxcpp::observable<std::shared_ptr<EnumerateResult>>>
  enumerateDataByIds(std::vector<std::string> ids, std::shared_ptr<SignedTicket2> ticket);

  /// Get (meta)data decryption keys.
  rxcpp::observable<rxcpp::observable<FileKey>>
  getKeys(
    const rxcpp::observable<std::shared_ptr<EnumerateResult>>& subjects,
    std::shared_ptr<SignedTicket2> ticket);

  /// Retrieve cell contents.
  /// \remark Verifies correct sizes. Returns files & pages in-order, except empty files, which go at the start. Other empty pages are omitted.
  /// \remark Assumes \p batchedSubjects is properly batched (by \c getKeys)
  rxcpp::observable<rxcpp::observable<RetrievePage>>
  retrieveData2(
    const rxcpp::observable<rxcpp::observable<FileKey>>& batchedSubjects,
    std::shared_ptr<SignedTicket2> ticket);

  /*!
 * \brief Retrieve history using a pre-requested ticket.
 */
  rxcpp::observable<std::vector<HistoryResult>>
    getHistory2(SignedTicket2 ticket,
      const std::optional<std::vector<PolymorphicPseudonym>>& pps = std::nullopt,
      const std::optional<std::vector<std::string>>& columns = std::nullopt);

  rxcpp::observable<std::shared_ptr<GlobalConfiguration>> getGlobalConfiguration();

  static constexpr bool DEFAULT_PERSIST_KEYS_FILE = true;

  static std::shared_ptr<CoreClient> OpenClient(
      const Configuration& config,
      std::shared_ptr<boost::asio::io_context> io_context = nullptr,
      bool persistKeysFile = DEFAULT_PERSIST_KEYS_FILE);

protected:
  /*! \brief constructor for CoreClient
   *
   * \param builder A builder that builds a CoreClient
   */
  CoreClient(const Builder& builder);

  template <typename TProxy>
  std::shared_ptr<TProxy> tryConnectServerProxy(const EndPoint& endPoint) const;

  struct EnrollmentContext {
    std::shared_ptr<const X509Identity> identity;
    CurveScalar alpha, beta;
    CurveScalar gamma, delta;
    SignedKeyComponentRequest keyComponentRequest;
  };

  rxcpp::observable<EnrollmentResult> completeEnrollment(std::shared_ptr<EnrollmentContext> context);

  template <typename T>
  static std::shared_ptr<const T> GetConstServerProxy(std::shared_ptr<T> proxy, const std::string& serverName, bool require) {
    if (require && proxy == nullptr) {
      // TODO: refactor so that CoreClient and derived class instances cannot exist without instantiating their individual ServerProxy fields
      throw std::runtime_error("Not connected to " + serverName);
    }
    return proxy;
  }

public:
  virtual ~CoreClient() noexcept = default;

  rxcpp::observable<int> getRegistrationExpiryObservable();
  inline const std::optional<std::filesystem::path>& getKeysFilePath() const noexcept { return keysFilePath; }

  std::shared_ptr<const StorageFacilityProxy> getStorageFacilityProxy(bool require = true) const;
  std::shared_ptr<const TranscryptorProxy> getTranscryptorProxy(bool require = true) const;
  std::shared_ptr<const AccessManagerProxy> getAccessManagerProxy(bool require = true) const;

  rxcpp::observable<std::shared_ptr<std::vector<std::optional<PolymorphicPseudonym>>>> findPpsForShortPseudonyms(const std::vector<std::string>& sps, const std::optional<StudyContext>& studyContext = std::nullopt);
  rxcpp::observable<PolymorphicPseudonym> findPPforShortPseudonym(std::string shortPseudonym, const std::optional<StudyContext>& studyContext = std::nullopt);

  rxcpp::observable<LocalPseudonyms> getLocalizedPseudonyms();

  const std::shared_ptr<boost::asio::io_context>& getIoContext() const;
  virtual rxcpp::observable<FakeVoid> shutdown();

  // Private helpers
 private:
  struct AESKey;

  // Unblinds and decrypt keys for entries.  The provided ticket should be
  // the same as used to retrieve the entries.
  rxcpp::observable<std::vector<AESKey>>
  unblindAndDecryptKeys(
      std::span<const std::shared_ptr<EnumerateResult>> entries,
      std::shared_ptr<SignedTicket2> ticket);

  // Assigns encrypted and blinded keys to (entries in) a data storage request.
  rxcpp::observable<FakeVoid> encryptAndBlindKeys(
    std::shared_ptr<DataEntriesRequest2<DataStoreEntry2>> request,
    const std::vector<AESKey>& keys);

  class TicketPseudonyms;

<<<<<<< HEAD
  static std::vector<std::shared_ptr<EnumerateResult>> ConvertDataEnumerationEntries(
    std::vector<DataEnumerationEntry2>&& entries,
    const TicketPseudonyms& pseudonyms);

  /// Returns a signed copy of \p msg, using the details of the current interactive use
  /// @note This overload returns \c SignedTicketRequest2 and thus has a slightly different function signature.
  SignedTicketRequest2 sign(TicketRequest2 msg) {
    return SignedTicketRequest2{std::move(msg), certificateChain, privateKey};
  }

  rxcpp::observable<FakeVoid> requestUserMutation(UserMutationRequest request);

=======
  std::vector<EnumerateResult> convertDataEnumerationEntries(
    const std::vector<DataEnumerationEntry2>& entries,
    const TicketPseudonyms& pseudonyms) const;
>>>>>>> ff90421a
};

struct CoreClient::AESKey {
    CurvePoint point;
    std::string bytes;

    explicit AESKey(const CurvePoint& point);
    AESKey() : AESKey(CurvePoint::Random()) {}
};

class CoreClient::TicketPseudonyms {
private:
  std::vector<std::shared_ptr<LocalPseudonyms>> mPseudonyms;
  std::optional<std::vector<std::shared_ptr<LocalPseudonym>>> mAgPseuds;

public:
  TicketPseudonyms(const SignedTicket2& ticket, const ElgamalPrivateKey& privateKeyPseudonyms);

  TicketPseudonyms(const TicketPseudonyms&) = delete;
  TicketPseudonyms& operator =(const TicketPseudonyms&) = delete;

  std::shared_ptr<LocalPseudonyms> getLocalPseudonyms(uint32_t index) const { return mPseudonyms.at(index); }
  std::shared_ptr<LocalPseudonym> getAccessGroupPseudonym(uint32_t index) const; // Returns NULL if ticket didn't include access group pseudonyms
};

template <typename TProxy>
std::shared_ptr<TProxy> CoreClient::tryConnectServerProxy(const EndPoint& endPoint) const {
  auto untyped = messaging::ServerConnection::TryCreate(io_context, endPoint, caCertFilepath);
  if (untyped == nullptr) {
    return nullptr;
  }
  return std::make_shared<TProxy>(untyped, static_cast<const MessageSigner&>(*this));
}

}<|MERGE_RESOLUTION|>--- conflicted
+++ resolved
@@ -601,24 +601,9 @@
 
   class TicketPseudonyms;
 
-<<<<<<< HEAD
   static std::vector<std::shared_ptr<EnumerateResult>> ConvertDataEnumerationEntries(
     std::vector<DataEnumerationEntry2>&& entries,
     const TicketPseudonyms& pseudonyms);
-
-  /// Returns a signed copy of \p msg, using the details of the current interactive use
-  /// @note This overload returns \c SignedTicketRequest2 and thus has a slightly different function signature.
-  SignedTicketRequest2 sign(TicketRequest2 msg) {
-    return SignedTicketRequest2{std::move(msg), certificateChain, privateKey};
-  }
-
-  rxcpp::observable<FakeVoid> requestUserMutation(UserMutationRequest request);
-
-=======
-  std::vector<EnumerateResult> convertDataEnumerationEntries(
-    const std::vector<DataEnumerationEntry2>& entries,
-    const TicketPseudonyms& pseudonyms) const;
->>>>>>> ff90421a
 };
 
 struct CoreClient::AESKey {
