#pragma once

#include <pep/core-client/CoreClient_fwd.hpp>

#include <pep/accessmanager/AccessManagerProxy.hpp>
#include <pep/accessmanager/UserMessages.hpp>
#include <pep/async/FakeVoid.hpp>
#include <pep/async/WorkerPool.hpp>
#include <pep/crypto/Timestamp.hpp>
#include <pep/elgamal/CurvePoint.hpp>
#include <pep/messaging/ConnectionStatus.hpp>
#include <pep/messaging/MessageSequence.hpp>
#include <pep/networking/EndPoint.hpp>
#include <pep/rsk/Verifiers.hpp>
#include <pep/server/MonitoringMessages.hpp>
#include <pep/storagefacility/StorageFacilityProxy.hpp>
#include <pep/structure/ColumnName.hpp>
#include <pep/structure/GlobalConfiguration.hpp>
#include <pep/structure/StudyContext.hpp>
#include <pep/transcryptor/TranscryptorProxy.hpp>
#include <pep/utils/Configuration_fwd.hpp>

#include <cstddef>
#include <string>
#include <utility>
#include <vector>
#include <filesystem>
#include <optional>
#include <type_traits>

#include <pep/async/IoContext_fwd.hpp>
#include <boost/core/noncopyable.hpp>
#include <rxcpp/rx-lite.hpp>


namespace pep {

struct EnrollmentResult {
  ElgamalPrivateKey privateKeyData;
  ElgamalPrivateKey privateKeyPseudonyms;
  X509Identity signingIdentity;

  void writeJsonTo(std::ostream& os, bool writeDataKey = true, bool writePrivateKey = true, bool writeCertificateChain = true) const;
};

struct DataStorageResult2 {
  std::vector<std::string> mIds;
};

// Represents a cell denotation returned by a CoreClient method
struct DataCellResult {
  // Encrypted local pseudonyms belonging to the polymorphic pseudonym to which
  // the file belongs.  The encrypted "row identifier".
  std::shared_ptr<LocalPseudonyms> mLocalPseudonyms;

  // Can be used to match equal mLocalPseudonyms (without having to
  // compare mLocalPseudonyms) within the result of a single call
  // to a CoreClient method that produces DataCellResult instances.
  uint32_t mLocalPseudonymsIndex{};

  std::string mColumn; // column to which this file belongs

  // The decrypted local pseudonym for the access group of the client
  // belonging to the PP of this file.  This is the "row identifier"
  // of this file with respect to our access group.
  // This field is only set if includeAccessGroupPseudonyms was set.
  std::shared_ptr<LocalPseudonym> mAccessGroupPseudonym;
};

/// Represents a file with metadata but without content
struct EnumerateResult : public DataCellResult {
  /// Partially encrypted metadata of the file
  Metadata mMetadata;

  /// Encrypted key to decrypt the data
  EncryptedKey mPolymorphicKey;

  /// Size of file on storage facility, in bytes
  /// Note that this is both the size of the encrypted ciphertext as its plaintext alternative
  uint64_t mFileSize{};

  /// Storage facility identifier
  std::string mId;
};

struct RetrieveResult {
  /// Index of the file this result belongs to
  uint32_t mIndex{};

  /// Decrypted metadata of the file
  Metadata mMetadataDecrypted;

  /// Content of the file, if requested
  std::optional<rxcpp::observable<std::string>> mContent;
};

// Represents a file retrieved using enumerateAndRetrieveData2.
struct EnumerateAndRetrieveResult : public EnumerateResult {
  std::string mData;    // contents of the file

  // metadata of the file with the decrypted metadata entries - set only
  // when mDataSet is true.
  std::optional<Metadata> mMetadataDecrypted;

  // If a dataSizeLimit was specified, mData might not be set.  This
  // field indicates whether mData was set.
  bool mDataSet{};
};

// Result of a getHistory2 or deleteData2 call
struct HistoryResult : public DataCellResult {
  Timestamp mTimestamp;
  std::optional<std::string> mId{};
};

// Used as parameter to CoreClient::deleteData2
struct Storage2Entry {
  Storage2Entry(
    std::shared_ptr<PolymorphicPseudonym> pp,
    std::string column) :
    mColumn(std::move(column)),
    mPolymorphicPseudonym(std::move(pp)) { }

  // Column of the storage location.
  std::string mColumn;

  // Polymorphic pseudonym of the storage location.
  std::shared_ptr<PolymorphicPseudonym> mPolymorphicPseudonym;

  // Request to overwrite timestamp.
  // XXX This is a temporary field and will be removed.
  std::optional<Timestamp> mTimestamp;
};

struct StoreMetadata2Entry : public Storage2Entry {
  StoreMetadata2Entry(
    std::shared_ptr<PolymorphicPseudonym> pp,
    std::string column) :
    Storage2Entry(std::move(pp), std::move(column)) {}

  // Extra metadata entries. The payload of the MetadataXEntry-s with
  // encrypted=true will be encrypted by the storeData2 or
  // updateMetadata2 method.
  std::map<std::string, MetadataXEntry> mXMetadata;
};

// Used as parameter to CoreClient::storeData2
struct StoreData2Entry : public StoreMetadata2Entry {
  StoreData2Entry(
    std::shared_ptr<PolymorphicPseudonym> pp,
    std::string column,
    messaging::MessageBatches batches) :
      StoreMetadata2Entry(pp, column),
      mBatches(batches) { }

  StoreData2Entry(
      std::shared_ptr<PolymorphicPseudonym> pp,
      std::string column,
      std::shared_ptr<std::string> data,
      const std::vector<NamedMetadataXEntry>& xentries = {});

  // The data to store should be provided as a rx stream^2 of strings (^2 due to have control over when stuff is send)
  messaging::MessageBatches mBatches;
};

// Used as arguments for CoreClient::requestTicket2
struct requestTicket2Opts{
  std::vector<std::string> participantGroups;
  std::vector<PolymorphicPseudonym> pps;
  std::vector<std::string> columnGroups;
  std::vector<std::string> columns;
  std::vector<std::string> modes; // "read-meta", "write-meta", "read", "write"

  // If set, check whether this ticket has at least the desired scope.
  // If it does, returns this ticket.  Otherwise, request a new one
  // (unless forceTicket is set).
  std::shared_ptr<IndexedTicket2> ticket = nullptr;

  // If set, simply checks whether the given ticket has at least the given
  // scope and returns an error if it doesn't.
  bool forceTicket = false;

  // If set, requests local pseudonyms for the access group of the client.
  bool includeAccessGroupPseudonyms = false;
};

// Used as arguments for CoreClient::enumerateAndRetrieveData2
struct enumerateAndRetrieveData2Opts{
  std::vector<std::string> groups;
  std::vector<PolymorphicPseudonym> pps;
  std::vector<std::string> columnGroups;
  std::vector<std::string> columns;

  // Whether to include data in response.  Other conditions, like
  // dataSizeLimit, might prevent data to be included.
  bool includeData = true;

  // Limit on the size of the data to include with the response.
  uint64_t dataSizeLimit = 0;

  // If set, try to use this ticket (if it matches the query).
  // Otherwise, request a new ticket (unless forceTicket is set).
  // Warning: tickets have timestamps.  Reusing an old ticket will yield old
  // data.
  std::shared_ptr<IndexedTicket2> ticket = nullptr;

  // If set, forces the usage of the provided ticket.
  bool forceTicket = false;

  // If set, requests local pseudonyms for the access group of the client.
  bool includeAccessGroupPseudonyms = false;
};

// Used as an argument for CoreClient::storeData2
struct storeData2Opts {
  // If set, try to use this ticket (if it matches the storage request).
  // Warning: tickets have timestamps.  Reusing an old ticket will yield old
  // data.
  std::shared_ptr<IndexedTicket2> ticket = nullptr;

  // If set, forces the usage of the provided ticket.
  bool forceTicket = false;
};

class ShortPseudonymFormatError : public std::runtime_error {
 public:
  ShortPseudonymFormatError(const std::string& sp) noexcept
      : std::runtime_error("Short pseudonym '" + sp + "' does not look like a short pseudonym")
  {}
};

class ShortPseudonymContextError : public std::runtime_error {
 public:
  ShortPseudonymContextError(const std::string& sp, const std::string& context) noexcept
    : std::runtime_error("Short pseudonym '" + sp + "' is not available in the current (" + context + ") context")
  {}
};

class CoreClient : protected MessageSigner, boost::noncopyable {
 public:
  static constexpr size_t DATA_RETRIEVAL_BATCH_SIZE{4000};

 private:
  std::shared_ptr<boost::asio::io_context> io_context;
  std::optional<std::filesystem::path> keysFilePath;
  const std::filesystem::path caCertFilepath;
  std::shared_ptr<WorkerPool> mWorkerPool = nullptr;

  std::shared_ptr<WorkerPool> getWorkerPool();

  X509RootCertificates rootCAs;

  ElgamalPrivateKey privateKeyData;
  const ElgamalPublicKey publicKeyData;
  ElgamalPrivateKey privateKeyPseudonyms;
  const ElgamalPublicKey publicKeyPseudonyms;
  std::shared_ptr<GlobalConfiguration> mGlobalConf;

  const EndPoint accessManagerEndPoint;
  const EndPoint storageFacilityEndPoint;
  const EndPoint transcryptorEndPoint;

  std::shared_ptr<AccessManagerProxy> accessManagerProxy;
  std::shared_ptr<StorageFacilityProxy> storageFacilityProxy;
  std::shared_ptr<TranscryptorProxy> transcryptorProxy;

  rxcpp::subjects::subject<int> registrationSubject;
  rxcpp::subjects::subject<EnrollmentResult> enrollmentSubject;

 public:
  class Builder {
   public:
    Builder& setIoContext(std::shared_ptr<boost::asio::io_context> io_context) {
      this->io_context = io_context;
      return *this;
    }
    std::shared_ptr<boost::asio::io_context> getIoContext() const {
      return io_context;
    }

    Builder& setKeysFilePath(const std::filesystem::path& keysFilePath) {
      this->keysFilePath = keysFilePath;
      return *this;
    }
    const std::optional<std::filesystem::path>& getKeysFilePath() const {
      return keysFilePath;
    }

    Builder& setCaCertFilepath(const std::filesystem::path& caCertFilepath) {
      this->caCertFilepath = std::filesystem::canonical(caCertFilepath);
      return *this;
    }
    const std::filesystem::path& getCaCertFilepath() const {
      return caCertFilepath;
    }

    std::shared_ptr<const X509Identity> getSigningIdentity() const {
      return signingIdentity;
    }
    Builder& setSigningIdentity(std::shared_ptr<const X509Identity> identity) {
      Builder::signingIdentity = identity;
      return *this;
    }

    const ElgamalPrivateKey& getPrivateKeyData() const {
      return privateKeyData;
    }
    Builder& setPrivateKeyData(const ElgamalPrivateKey& privateKeyData) {
      Builder::privateKeyData = privateKeyData;
      return *this;
    }

    const ElgamalPrivateKey& getPrivateKeyPseudonyms() const {
      return privateKeyPseudonyms;
    }
    Builder& setPrivateKeyPseudonyms(const ElgamalPrivateKey& privateKeyPseudonyms) {
      Builder::privateKeyPseudonyms = privateKeyPseudonyms;
      return *this;
    }

    const ElgamalPublicKey& getPublicKeyData() const {
      return publicKeyData;
    }
    Builder& setPublicKeyData(const ElgamalPublicKey& publicKeyData) {
      Builder::publicKeyData = publicKeyData;
      return *this;
    }

    const ElgamalPublicKey& getPublicKeyPseudonyms() const {
      return publicKeyPseudonyms;
    }
    Builder& setPublicKeyPseudonyms(const ElgamalPublicKey& publicKeyPseudonyms) {
      Builder::publicKeyPseudonyms = publicKeyPseudonyms;
      return *this;
    }

    const EndPoint& getAccessManagerEndPoint() const {
      return accessManagerEndPoint;
    }
    Builder& setAccessManagerEndPoint(const EndPoint& accessManagerEndPoint) {
      Builder::accessManagerEndPoint = accessManagerEndPoint;
      return *this;
    }

    const EndPoint& getStorageFacilityEndPoint() const {
      return storageFacilityEndPoint;
    }
    Builder& setStorageFacilityEndPoint(const EndPoint& storageFacilityEndPoint) {
      Builder::storageFacilityEndPoint = storageFacilityEndPoint;
      return *this;
    }

    const EndPoint& getTranscryptorEndPoint() const {
      return transcryptorEndPoint;
    }
    Builder& setTranscryptorEndPoint(const EndPoint& transcryptorEndPoint) {
      Builder::transcryptorEndPoint = transcryptorEndPoint;
      return *this;
    }

    void initialize(const Configuration& config,
                    std::shared_ptr<boost::asio::io_context> io_context,
                    bool persistKeysFile);

    std::shared_ptr<CoreClient> build() const {
      if (signingIdentity == nullptr) {
        throw std::runtime_error("signingIdentity must be set");
      }
      return std::shared_ptr<CoreClient>(new CoreClient(*this));
    }

   private:
    std::shared_ptr<boost::asio::io_context> io_context;
    std::optional<std::filesystem::path> keysFilePath;
    std::filesystem::path caCertFilepath;
    std::shared_ptr<const X509Identity> signingIdentity;
    ElgamalPrivateKey privateKeyData;
    ElgamalPrivateKey privateKeyPseudonyms;
    ElgamalPublicKey publicKeyData;
    ElgamalPublicKey publicKeyPseudonyms;
    EndPoint accessManagerEndPoint;
    EndPoint storageFacilityEndPoint;
    EndPoint transcryptorEndPoint;
  };

  /*!
   * \brief Generate a polymorphic pseudonym for a registered participant.
   */
  PolymorphicPseudonym generateParticipantPolymorphicPseudonym(const std::string& participantSID);
  const ElgamalPublicKey& getPublicKeyPseudonyms() const {
    return publicKeyPseudonyms;
  }

  /*!
   * \brief Interpret each string as a textually represented polymorphic pseudonym, or a participant identifier,
   * or a local pseudonym, or a participant alias (aka user pseudonym, i.e. a shortened local pseudonym).
   * Convert to polymorphic pseudonym in all cases.
   * \param idsAndOrPps (User-provided) participant specification
   * \return ((An observable emitting) a shared_ptr to) a vector of PolymorphicPseudonym corresponding with the vector of input strings.
   */
  rxcpp::observable<std::shared_ptr<std::vector<PolymorphicPseudonym>>> parsePpsOrIdentities(const std::vector<std::string>& idsAndOrPps);

  /*!
   * \brief Interpret a string as a textually represented polymorphic pseudonym, or a participant identifier,
   * or a local pseudonym, or a participant alias (aka user pseudonym, i.e. a shortened local pseudonym).
   * Convert to a polymorphic pseudonym in all cases.
   */
  rxcpp::observable<PolymorphicPseudonym> parsePPorIdentity(const std::string& participantIdOrPP);

  /*!
   * \brief Check whether the client is enrolled.
   */
  bool getEnrolled();


  // Returns the access group as which the client is enrolled.
  std::string getEnrolledGroup();

  // Returns the name of the user for which the client is enrolled.
  std::string getEnrolledUser() const;

  /*!
   * \brief Enroll a non-user facility. The type of facility is inferred from this CoreClient's certificate chain.
   *
   * \return rxcpp::observable< EnrollmentResult >
   */
  rxcpp::observable<EnrollmentResult> enrollServer();

  /*!
   * \brief Store data in PEP using the new API
   */
  rxcpp::observable<DataStorageResult2> storeData2(
    const PolymorphicPseudonym& pp,
    const std::string& column,
    std::shared_ptr<std::string> data,
    const std::vector<NamedMetadataXEntry>& xentries = {},
    const storeData2Opts& opts={});
  rxcpp::observable<DataStorageResult2> storeData2(
    const std::vector<StoreData2Entry>& entries,
    const storeData2Opts& opts={});

  rxcpp::observable<DataStorageResult2> updateMetadata2(
    const std::vector<StoreMetadata2Entry>& entries,
    const storeData2Opts& opts = {});

  rxcpp::observable<HistoryResult> deleteData2(
    const PolymorphicPseudonym& pp,
    const std::string& column,
    const storeData2Opts& opts = {});
  rxcpp::observable<HistoryResult> deleteData2(
    const std::vector<Storage2Entry>& entries,
    const storeData2Opts& opts = {});

  /*!
   * \brief Enuremate and retrieve using new API.
   *
   * This function loads the full contents of the files into memory and
   * should thus only be used for small files.
   *
   * If dataSizeLimit is non-zero, then only data of files will be retrieved
   * that are smaller than the specified limit.
   */
  rxcpp::observable<EnumerateAndRetrieveResult>
  enumerateAndRetrieveData2(const enumerateAndRetrieveData2Opts& opts);

  /*!
   * \brief Requests (or reuses) a new-style Ticket.
   *
   * If opts.ticket is set, the function will check whether that ticket
   * has at least as much scope as the requested ticket.  If it does,
   * then it will simply return opts.ticket.  Otherwise, it will request
   * a new ticket.
   */
  rxcpp::observable<IndexedTicket2>
  requestTicket2(const requestTicket2Opts& opts);

  /*!
   * \brief Enumerate data using a pre-requested ticket.
   */
  rxcpp::observable<std::vector<EnumerateResult>>
  enumerateData2(std::shared_ptr<SignedTicket2> ticket);

  /*!
   * \brief Enuremate data using new API.
   * \remark Results won't include (local) pseudonyms for the access group.
   */
  rxcpp::observable<std::vector<EnumerateResult>>
  enumerateData2(
    const std::vector<std::string>& groups=std::vector<std::string>(),
    const std::vector<PolymorphicPseudonym>& pps = {},
    const std::vector<std::string>& columnGroups=std::vector<std::string>(),
    const std::vector<std::string>& columns=std::vector<std::string>());

  rxcpp::observable<EnumerateResult>
  getMetadata(const std::vector<std::string>& ids, std::shared_ptr<SignedTicket2> ticket);

  rxcpp::observable<std::shared_ptr<RetrieveResult>>
  retrieveData2(
    const rxcpp::observable<EnumerateResult>& subjects,
    std::shared_ptr<SignedTicket2> ticket,
    bool includeContent);

  /*!
 * \brief Retrieve history using a pre-requested ticket.
 */
  rxcpp::observable<std::vector<HistoryResult>>
    getHistory2(SignedTicket2 ticket,
      const std::optional<std::vector<PolymorphicPseudonym>>& pps = std::nullopt,
      const std::optional<std::vector<std::string>>& columns = std::nullopt);

  rxcpp::observable<std::shared_ptr<GlobalConfiguration>> getGlobalConfiguration();

  static constexpr bool DEFAULT_PERSIST_KEYS_FILE = true;

  static std::shared_ptr<CoreClient> OpenClient(
      const Configuration& config,
      std::shared_ptr<boost::asio::io_context> io_context = nullptr,
      bool persistKeysFile = DEFAULT_PERSIST_KEYS_FILE);

protected:
  /*! \brief constructor for CoreClient
   *
   * \param builder A builder that builds a CoreClient
   */
  CoreClient(const Builder& builder);

  template <typename TProxy>
  std::shared_ptr<TProxy> tryConnectServerProxy(const EndPoint& endPoint) const;

  struct EnrollmentContext {
    std::shared_ptr<const X509Identity> identity;
    CurveScalar alpha, beta;
    CurveScalar gamma, delta;
    SignedKeyComponentRequest keyComponentRequest;
  };

  rxcpp::observable<EnrollmentResult> completeEnrollment(std::shared_ptr<EnrollmentContext> context);

  template <typename T>
  static std::shared_ptr<const T> GetConstServerProxy(std::shared_ptr<T> proxy, const std::string& serverName, bool require) {
    if (require && proxy == nullptr) {
      // TODO: refactor so that CoreClient and derived class instances cannot exist without instantiating their individual ServerProxy fields
      throw std::runtime_error("Not connected to " + serverName);
    }
    return proxy;
  }

public:
  virtual ~CoreClient() noexcept = default;

  rxcpp::observable<int> getRegistrationExpiryObservable();
  inline const std::optional<std::filesystem::path>& getKeysFilePath() const noexcept { return keysFilePath; }

  std::shared_ptr<const StorageFacilityProxy> getStorageFacilityProxy(bool require = true) const;
  std::shared_ptr<const TranscryptorProxy> getTranscryptorProxy(bool require = true) const;
  std::shared_ptr<const AccessManagerProxy> getAccessManagerProxy(bool require = true) const;

  rxcpp::observable<std::shared_ptr<std::vector<std::optional<PolymorphicPseudonym>>>> findPpsForShortPseudonyms(const std::vector<std::string>& sps, const std::optional<StudyContext>& studyContext = std::nullopt);
  rxcpp::observable<PolymorphicPseudonym> findPPforShortPseudonym(std::string shortPseudonym, const std::optional<StudyContext>& studyContext = std::nullopt);

  rxcpp::observable<LocalPseudonyms> getLocalizedPseudonyms();

  const std::shared_ptr<boost::asio::io_context>& getIoContext() const;
  virtual rxcpp::observable<FakeVoid> shutdown();

<<<<<<< HEAD
  //
  // Access manager administration API
  //
  rxcpp::observable<FakeVoid>
  amaCreateColumn(std::string name);

  rxcpp::observable<FakeVoid>
  amaRemoveColumn(std::string name);

  rxcpp::observable<FakeVoid>
  amaCreateColumnGroup(std::string name);

  /*!
   * Removes the column group named \a name
   * @param force determines how associated columns and access rules
   *        are handled\n
   *        \c false - the removal of the group is aborted\n
   *        \c true - the associated data is also removed
   */
  rxcpp::observable<FakeVoid>
  amaRemoveColumnGroup(std::string name, bool force);

  rxcpp::observable<FakeVoid>
  amaAddColumnToGroup(std::string column, std::string group);

  rxcpp::observable<FakeVoid>
  amaRemoveColumnFromGroup(std::string column, std::string group);

  rxcpp::observable<FakeVoid>
  amaCreateParticipantGroup(std::string name);

  /*!
   * Removes the participant group named \a name
   * @param force determines how associated participant connections and access rules
   *        are handled\n
   *        \c false - the removal of the group is aborted\n
   *        \c true - the associated data is also removed
   */
  rxcpp::observable<FakeVoid>
  amaRemoveParticipantGroup(std::string name, bool force);

  rxcpp::observable<FakeVoid>
  amaAddParticipantToGroup(std::string group, const PolymorphicPseudonym& participant);

  rxcpp::observable<FakeVoid>
  amaRemoveParticipantFromGroup(std::string group, const PolymorphicPseudonym& participant);

  rxcpp::observable<FakeVoid>
  amaCreateColumnGroupAccessRule(std::string columnGroup,
      std::string accessGroup, std::string mode);

  rxcpp::observable<FakeVoid>
  amaRemoveColumnGroupAccessRule(std::string columnGroup,
      std::string accessGroup, std::string mode);

  rxcpp::observable<FakeVoid>
  amaCreateGroupAccessRule(std::string group,
      std::string accessGroup, std::string mode);

  rxcpp::observable<FakeVoid>
  amaRemoveGroupAccessRule(std::string group,
      std::string accessGroup, std::string mode);

  rxcpp::observable<AmaQueryResponse>
  amaQuery(AmaQuery query);

  //
  // User administration API
  //
  rxcpp::observable<FakeVoid> createUser(std::string uid);

  rxcpp::observable<FakeVoid> removeUser(std::string uid);

  rxcpp::observable<FakeVoid> addUserIdentifier(std::string existingUid, std::string newUid, bool isPrimaryId, bool isDisplayId);

  rxcpp::observable<FakeVoid> setUserPrimaryId(std::string uid);

  rxcpp::observable<FakeVoid> unsetUserPrimaryId(std::string uid);


  rxcpp::observable<FakeVoid> setUserDisplayId(std::string uid);

  rxcpp::observable<FakeVoid> removeUserIdentifier(std::string uid);

  rxcpp::observable<FakeVoid> createUserGroup(UserGroup userGroup);

  rxcpp::observable<FakeVoid> modifyUserGroup(UserGroup userGroup);

  rxcpp::observable<FakeVoid> removeUserGroup(std::string name);

  rxcpp::observable<FakeVoid> addUserToGroup(std::string uid, std::string group);

  rxcpp::observable<FakeVoid> removeUserFromGroup(std::string uid, std::string group, bool blockTokens);

  rxcpp::observable<UserQueryResponse> userQuery(UserQuery query);

=======
>>>>>>> ad38f8ac
  // Private helpers
 private:
  struct AESKey;

  // Unblinds and decrypt keys for entries.  The provided ticket should be
  // the same as used to retrieve the entries.
  rxcpp::observable<std::vector<AESKey>>
  unblindAndDecryptKeys(
      const std::vector<EnumerateResult>& entries,
      std::shared_ptr<SignedTicket2> ticket);

  // Assigns encrypted and blinded keys to (entries in) a data storage request.
  rxcpp::observable<FakeVoid> encryptAndBlindKeys(
    std::shared_ptr<DataEntriesRequest2<DataStoreEntry2>> request,
    const std::vector<AESKey>& keys);

  class TicketPseudonyms;

  std::vector<EnumerateResult> convertDataEnumerationEntries(
    const std::vector<DataEnumerationEntry2>& entries,
    const TicketPseudonyms& pseudonyms) const;
};

struct CoreClient::AESKey {
    CurvePoint point;
    std::string bytes;

    explicit AESKey(const CurvePoint& point);
    AESKey() : AESKey(CurvePoint::Random()) {}
};

class CoreClient::TicketPseudonyms {
private:
  std::vector<std::shared_ptr<LocalPseudonyms>> mPseudonyms;
  std::optional<std::vector<std::shared_ptr<LocalPseudonym>>> mAgPseuds;

public:
  TicketPseudonyms(const SignedTicket2& ticket, const ElgamalPrivateKey& privateKeyPseudonyms);

  TicketPseudonyms(const TicketPseudonyms&) = delete;
  TicketPseudonyms& operator =(const TicketPseudonyms&) = delete;

  std::shared_ptr<LocalPseudonyms> getLocalPseudonyms(uint32_t index) const { return mPseudonyms.at(index); }
  std::shared_ptr<LocalPseudonym> getAccessGroupPseudonym(uint32_t index) const; // Returns NULL if ticket didn't include access group pseudonyms
};

template <typename TProxy>
std::shared_ptr<TProxy> CoreClient::tryConnectServerProxy(const EndPoint& endPoint) const {
  auto untyped = messaging::ServerConnection::TryCreate(io_context, endPoint, caCertFilepath);
  if (untyped == nullptr) {
    return nullptr;
  }
  return std::make_shared<TProxy>(untyped, static_cast<const MessageSigner&>(*this));
}

}<|MERGE_RESOLUTION|>--- conflicted
+++ resolved
@@ -563,105 +563,6 @@
   const std::shared_ptr<boost::asio::io_context>& getIoContext() const;
   virtual rxcpp::observable<FakeVoid> shutdown();
 
-<<<<<<< HEAD
-  //
-  // Access manager administration API
-  //
-  rxcpp::observable<FakeVoid>
-  amaCreateColumn(std::string name);
-
-  rxcpp::observable<FakeVoid>
-  amaRemoveColumn(std::string name);
-
-  rxcpp::observable<FakeVoid>
-  amaCreateColumnGroup(std::string name);
-
-  /*!
-   * Removes the column group named \a name
-   * @param force determines how associated columns and access rules
-   *        are handled\n
-   *        \c false - the removal of the group is aborted\n
-   *        \c true - the associated data is also removed
-   */
-  rxcpp::observable<FakeVoid>
-  amaRemoveColumnGroup(std::string name, bool force);
-
-  rxcpp::observable<FakeVoid>
-  amaAddColumnToGroup(std::string column, std::string group);
-
-  rxcpp::observable<FakeVoid>
-  amaRemoveColumnFromGroup(std::string column, std::string group);
-
-  rxcpp::observable<FakeVoid>
-  amaCreateParticipantGroup(std::string name);
-
-  /*!
-   * Removes the participant group named \a name
-   * @param force determines how associated participant connections and access rules
-   *        are handled\n
-   *        \c false - the removal of the group is aborted\n
-   *        \c true - the associated data is also removed
-   */
-  rxcpp::observable<FakeVoid>
-  amaRemoveParticipantGroup(std::string name, bool force);
-
-  rxcpp::observable<FakeVoid>
-  amaAddParticipantToGroup(std::string group, const PolymorphicPseudonym& participant);
-
-  rxcpp::observable<FakeVoid>
-  amaRemoveParticipantFromGroup(std::string group, const PolymorphicPseudonym& participant);
-
-  rxcpp::observable<FakeVoid>
-  amaCreateColumnGroupAccessRule(std::string columnGroup,
-      std::string accessGroup, std::string mode);
-
-  rxcpp::observable<FakeVoid>
-  amaRemoveColumnGroupAccessRule(std::string columnGroup,
-      std::string accessGroup, std::string mode);
-
-  rxcpp::observable<FakeVoid>
-  amaCreateGroupAccessRule(std::string group,
-      std::string accessGroup, std::string mode);
-
-  rxcpp::observable<FakeVoid>
-  amaRemoveGroupAccessRule(std::string group,
-      std::string accessGroup, std::string mode);
-
-  rxcpp::observable<AmaQueryResponse>
-  amaQuery(AmaQuery query);
-
-  //
-  // User administration API
-  //
-  rxcpp::observable<FakeVoid> createUser(std::string uid);
-
-  rxcpp::observable<FakeVoid> removeUser(std::string uid);
-
-  rxcpp::observable<FakeVoid> addUserIdentifier(std::string existingUid, std::string newUid, bool isPrimaryId, bool isDisplayId);
-
-  rxcpp::observable<FakeVoid> setUserPrimaryId(std::string uid);
-
-  rxcpp::observable<FakeVoid> unsetUserPrimaryId(std::string uid);
-
-
-  rxcpp::observable<FakeVoid> setUserDisplayId(std::string uid);
-
-  rxcpp::observable<FakeVoid> removeUserIdentifier(std::string uid);
-
-  rxcpp::observable<FakeVoid> createUserGroup(UserGroup userGroup);
-
-  rxcpp::observable<FakeVoid> modifyUserGroup(UserGroup userGroup);
-
-  rxcpp::observable<FakeVoid> removeUserGroup(std::string name);
-
-  rxcpp::observable<FakeVoid> addUserToGroup(std::string uid, std::string group);
-
-  rxcpp::observable<FakeVoid> removeUserFromGroup(std::string uid, std::string group, bool blockTokens);
-
-  rxcpp::observable<UserQueryResponse> userQuery(UserQuery query);
-
-=======
->>>>>>> ad38f8ac
   // Private helpers
  private:
   struct AESKey;
