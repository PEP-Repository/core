#include <pep/core-client/CoreClient.hpp>
#include <pep/accessmanager/AccessManagerSerializers.hpp>
#include <pep/async/RxRequireCount.hpp>
#include <pep/async/RxInstead.hpp>
#include <pep/utils/Sha.hpp>

#include <rxcpp/operators/rx-flat_map.hpp>

namespace pep {

namespace {

const std::string LOG_TAG("CoreClient.AesKeys");

constexpr unsigned KEY_REQUEST_BATCH_SIZE = 2500;

}

CoreClient::AESKey::AESKey(const CurvePoint& point)
  : point(point), bytes(Sha256().digest(point.pack())) {
}

rxcpp::observable<std::vector<CoreClient::AESKey>>
CoreClient::unblindAndDecryptKeys(
      const std::vector<EnumerateResult>& entries,
      std::shared_ptr<SignedTicket2> ticket) {
  LOG(LOG_TAG, debug) << "unblindAndDecryptKeys";

  struct Context {
    std::shared_ptr<WaitGroup> wg;
    std::vector<EncryptionKeyRequest> reqs;
    std::vector<size_t> reqSizes;
    std::vector<EncryptedKey> encKeys;
    bool ok = true;
    std::optional<rxcpp::subscriber<std::vector<EncryptedKey>>> subscriber;

    void on_error(const std::exception_ptr ep) {
      if (!this->ok)
        return;
      this->ok = false;
      this->subscriber->on_error(ep);
    }
  };
  auto baseCtx = std::make_shared<Context>();
  baseCtx->encKeys.resize(entries.size());
  baseCtx->reqSizes.reserve(entries.size() / KEY_REQUEST_BATCH_SIZE + 1);
  baseCtx->reqs.reserve(entries.size() / KEY_REQUEST_BATCH_SIZE + 1);
  for (unsigned offset = 0; offset < entries.size(); offset += KEY_REQUEST_BATCH_SIZE) {
    EncryptionKeyRequest request;
    request.mTicket2 = ticket;
    for (unsigned i = offset;
         i < std::min(static_cast<unsigned>(entries.size()), offset + KEY_REQUEST_BATCH_SIZE);
         i++) {
      const auto& entry = entries[i];
      request.mEntries.emplace_back(
         entry.mMetadata,
         entry.mPolymorphicKey,
         KeyBlindMode::BLIND_MODE_UNBLIND,
         entry.mLocalPseudonymsIndex
      );
    }
    baseCtx->reqSizes.push_back(request.mEntries.size());
    baseCtx->reqs.push_back(std::move(request));
  }
  // We proceed in two steps.  Step one: we send the request to unblind the keys.
  return CreateObservable<std::vector<EncryptedKey>>(
    [this, baseCtx](
      rxcpp::subscriber<std::vector<EncryptedKey>> subscriber) {
    auto ctx = std::make_shared<Context>(*baseCtx);
    ctx->subscriber = subscriber;
    ctx->wg = WaitGroup::Create();
    for (unsigned i = 0; i < ctx->reqs.size(); i++) {
      unsigned offset = i * KEY_REQUEST_BATCH_SIZE;
      auto action = ctx->wg->add(
          "unblindKeys offset " + std::to_string(offset));
      auto req_index = i;
      accessManagerProxy->requestEncryptionKey(std::move(ctx->reqs[i]))
      .last().subscribe([action, offset, ctx, req_index](
          EncryptionKeyResponse resp) {
        if (!ctx->ok)
          return;
        if (resp.mKeys.size() != ctx->reqSizes[req_index]) {
          std::ostringstream ss;
          ss << "EncryptionKeyResponse contains " << resp.mKeys.size()
             << " entries instead of " << ctx->reqSizes[req_index];
          ctx->on_error(std::make_exception_ptr(
                std::runtime_error(ss.str())));
          return;
        }

        for (unsigned i = offset;
            i < std::min(static_cast<unsigned>(ctx->encKeys.size()), offset + KEY_REQUEST_BATCH_SIZE);
            i++)
          ctx->encKeys[i] = resp.mKeys.at(i - offset);
        action.done();
      }, [ctx](std::exception_ptr ep){
        ctx->on_error(ep);
      });
    }
    ctx->wg->wait([ctx](){
      ctx->subscriber->on_next(ctx->encKeys);
      ctx->subscriber->on_completed();
    });
  }).flat_map([this](std::vector<EncryptedKey> encKeys){
    // Step two: we decrypt the retrieved keys.
    return getWorkerPool()->batched_map<8>(std::move(encKeys),
           observe_on_asio(*io_context),
        [this](EncryptedKey encKey) {
      auto point = encKey.decrypt(privateKeyData);
      return AESKey(point);
    });
  });
}

rxcpp::observable<FakeVoid> CoreClient::encryptAndBlindKeys(
  std::shared_ptr<DataEntriesRequest2<DataStoreEntry2>> request,
  const std::vector<AESKey>& keys) {
  LOG(LOG_TAG, debug) << "encryptAndBlindKeys";

  assert(request->mEntries.size() == keys.size());

  // Use multiple KeyRequest instances as needed to keep message size down.
  std::unordered_map<size_t, EncryptionKeyRequest> keyRequests; // Associate each KeyRequest with the corresponding offset in DataEntriesRequest2::mEntries
  keyRequests.reserve(request->mEntries.size() / KEY_REQUEST_BATCH_SIZE + 1);
  for (size_t i = 0U; i < request->mEntries.size(); i++) {
    const auto& entry = request->mEntries[i];

    auto indexInKeyRequest = i % KEY_REQUEST_BATCH_SIZE;
    auto offset = i - indexInKeyRequest; // a multiple of KEY_REQUEST_BATCH_SIZE
    assert(offset % KEY_REQUEST_BATCH_SIZE == 0U);
    assert(keyRequests[offset].mEntries.size() == indexInKeyRequest);
    keyRequests[offset].mEntries.emplace_back(
      entry.mMetadata,
      EncryptedKey(publicKeyData, keys[i].point),
      KeyBlindMode::BLIND_MODE_BLIND,
      entry.mPseudonymIndex
    );
  }
  // Give each KeyRequest a (reference to the) ticket
  std::for_each(keyRequests.begin(), keyRequests.end(), [ticket = MakeSharedCopy(request->mTicket)](std::pair<const size_t, EncryptionKeyRequest>& pair) {pair.second.mTicket2 = ticket; });

  return rxcpp::observable<>::iterate(std::move(keyRequests))
    .flat_map([this, request](const std::pair<const size_t, EncryptionKeyRequest>& pair) {
    size_t offset = pair.first;
    const EncryptionKeyRequest& keyRequest = pair.second;
<<<<<<< HEAD
    return accessManagerProxy->requestEncryptionKey(pair.second)
      .op(RxGetOne("encryption key response"))
=======
    return clientAccessManager->sendRequest<EncryptionKeyResponse>(sign(pair.second))
      .op(RxGetOne())
>>>>>>> cbc68d9b
      .map([request, offset, count = keyRequest.mEntries.size()](EncryptionKeyResponse keyResponse) {
        if (keyResponse.mKeys.size() != count) {
          std::ostringstream ss;
          ss << "EncryptionKeyResponse contains " << keyResponse.mKeys.size()
            << " entries instead of " << count;
          throw std::runtime_error(ss.str());
        }

        for (size_t i = 0; i < count; i++) {
          request->mEntries[i + offset].mPolymorphicKey = keyResponse.mKeys[i];
        }

        return FakeVoid();
      });
    }).op(RxInstead(FakeVoid())); // Emit only a single FakeVoid "value"
}


}<|MERGE_RESOLUTION|>--- conflicted
+++ resolved
@@ -143,13 +143,8 @@
     .flat_map([this, request](const std::pair<const size_t, EncryptionKeyRequest>& pair) {
     size_t offset = pair.first;
     const EncryptionKeyRequest& keyRequest = pair.second;
-<<<<<<< HEAD
     return accessManagerProxy->requestEncryptionKey(pair.second)
-      .op(RxGetOne("encryption key response"))
-=======
-    return clientAccessManager->sendRequest<EncryptionKeyResponse>(sign(pair.second))
       .op(RxGetOne())
->>>>>>> cbc68d9b
       .map([request, offset, count = keyRequest.mEntries.size()](EncryptionKeyResponse keyResponse) {
         if (keyResponse.mKeys.size() != count) {
           std::ostringstream ss;
