--- conflicted
+++ resolved
@@ -284,13 +284,8 @@
             std::unordered_set<std::string> grouped;
           };
 
-<<<<<<< HEAD
           process = client->amaQuery(pep::AmaQuery{})
-            .op(pep::RxGetOne("AMA query response"))
-=======
-          process = client->amaQuery(pep::AmaQuery())
             .op(pep::RxGetOne())
->>>>>>> 8ea74fe2
             .map([](const pep::AmaQueryResponse& response) {
             auto config = std::make_shared<CurrentConfig>();
             for (const auto& column : response.mColumns) {
