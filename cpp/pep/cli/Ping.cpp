#include <pep/cli/Command.hpp>
#include <pep/cli/Commands.hpp>
#include <pep/client/Client.hpp>
#include <pep/messaging/MessagingSerializers.hpp>

#include <rxcpp/operators/rx-map.hpp>

using namespace pep::cli;

namespace {

class ServerPinger {
public:
  virtual ~ServerPinger() noexcept = default;
  virtual rxcpp::observable<pep::FakeVoid> execute(const pep::Client& client) const = 0;
};

template <typename TResponse>
class ServerPingerWithResponse : public ServerPinger {
protected:

  virtual rxcpp::observable<TResponse> send(const pep::Client& client) const = 0;

  virtual void handleResponse(const TResponse& response) const {
    std::cout << "Received response" << std::endl;
  }

public:
  rxcpp::observable<pep::FakeVoid> execute(const pep::Client& client) const override {
    return this->send(client)
      .map([this](const TResponse& response) {
      handleResponse(response);
      return pep::FakeVoid();
    });
  }
};

class SigningServerPinger : public ServerPingerWithResponse<pep::SignedPingResponse> {
private:
  bool mPrintCertificateChain;
  bool mPrintDrift;

protected:
  virtual std::shared_ptr<const pep::SigningServerProxy> getSigningServerProxy(const pep::Client& client) const = 0;

  rxcpp::observable<pep::SignedPingResponse> send(const pep::Client& client) const override {
    return this->getSigningServerProxy(client)->requestPing();
  }

  void handleResponse(const pep::SignedPingResponse& response) const override {
    if (mPrintDrift) {
      std::cout
<<<<<<< HEAD
        << pep::Timestamp().getTime()
             - response.openWithoutCheckingSignature().mTimestamp.getTime()
        << std::endl;
=======
          << duration_cast<std::chrono::milliseconds>(
              pep::TimeNow() - response.openWithoutCheckingSignature().mTimestamp
              ).count()
          << std::endl;
>>>>>>> 409b1445
      return;
    }

    if (!mPrintCertificateChain) {
      return ServerPingerWithResponse<pep::SignedPingResponse>::handleResponse(response);
    }

    auto printed = false;
    for (const auto& certificate : response.mSignature.mCertificateChain) {
      std::cout << certificate.toPem();
      printed = true;
    }
    if (!printed) {
      throw std::runtime_error("Server signed its ping response with an empty certificate chain?!?");
    }
    std::cout << std::endl;
  }

  SigningServerPinger(bool printCertificateChain, bool printDrift)
    : mPrintCertificateChain(printCertificateChain), mPrintDrift(printDrift) {
  }
};

template <typename TClient, typename TSigningServerProxy>
class TypedSigningServerPinger : public SigningServerPinger {
  static_assert(std::is_base_of_v<TClient, pep::Client>, "TClient must be pep::Client or one of its public ancestors");

public:
<<<<<<< HEAD
  using GetSigningServerProxyMethod = std::shared_ptr<const TSigningServerProxy>(TClient::*)(bool) const;

private:
  GetSigningServerProxyMethod mGetSigningServer;

protected:
  std::shared_ptr<const pep::SigningServerProxy> getSigningServerProxy(const pep::Client& client) const override {
    return (client.*mGetSigningServer)(true);
  }

public:
  TypedSigningServerPinger(GetSigningServerProxyMethod getSigningServer, bool printCertificateChain, bool printDrift)
    : SigningServerPinger(printCertificateChain, printDrift), mGetSigningServer(getSigningServer) {
  }
=======
  SigningServerPinger(bool printCertificateChain, bool printDrift)
    : TypedServerPinger<TClient, pep::SignedPingResponse>(SendRequestMethod),
      mPrintCertificateChain(printCertificateChain),
      mPrintDrift(printDrift) {}
>>>>>>> 409b1445
};

class KeyServerPinger : public ServerPingerWithResponse<pep::PingResponse> {
protected:
  rxcpp::observable<pep::PingResponse> send(const pep::Client& client) const override {
    return client.getKeyServerProxy()->requestPing();
  }

public:
<<<<<<< HEAD
  KeyServerPinger(bool printCertificateChain, bool printDrift) {
=======
  KeyServerPinger(bool printCertificateChain, bool printDrift)
      : TypedServerPinger<pep::Client, pep::PingResponse>(&pep::Client::pingKeyServer) {
>>>>>>> 409b1445
    if (printCertificateChain) {
      throw std::runtime_error("This server does not produce a certificate chain to print");
    }
    if (printDrift) {
      throw std::runtime_error("This server does not support printing drift");
      // The templated nature of this code makes it difficult, and not at all
      // worth-while, to add general drift printing code.
    }
  }
};

using ServerPingerFactory = std::function<std::shared_ptr<ServerPinger>(bool printCertificateChain, bool printDrift)>;

template <typename TClient, typename TSigningServerProxy>
ServerPingerFactory MakeSigningServerPingerFactory(std::shared_ptr<const TSigningServerProxy>(TClient::*getSigningServerProxy)(bool) const) {
  return [getSigningServerProxy](bool printCertificateChain, bool printDrift) {
    return std::make_shared<TypedSigningServerPinger<TClient, TSigningServerProxy>>(getSigningServerProxy, printCertificateChain, printDrift);
    };
}

const std::unordered_map<std::string, ServerPingerFactory> pingerFactories = []() { // Using a factory method to allow const initialization
  std::unordered_map<std::string, ServerPingerFactory> result;

  result["keyserver"]           = [](bool printCertificateChain, bool printDrift) { return std::make_shared<KeyServerPinger>(printCertificateChain, printDrift); };

  result["accessmanager"]       = MakeSigningServerPingerFactory(&pep::CoreClient::getAccessManagerProxy);
  result["storagefacility"]     = MakeSigningServerPingerFactory(&pep::CoreClient::getStorageFacilityProxy);
  result["transcryptor"]        = MakeSigningServerPingerFactory(&pep::CoreClient::getTranscryptorProxy);

  result["authserver"]          = MakeSigningServerPingerFactory(&pep::Client::getAuthServerProxy);
  result["registrationserver"]  = MakeSigningServerPingerFactory(&pep::Client::getRegistrationServerProxy);

  return result;
}();


class CommandPing : public ChildCommandOf<CliApplication> {
public:
  explicit CommandPing(CliApplication& parent)
    : ChildCommandOf<CliApplication>("ping", "Ping a server", parent) {
  }

protected:
  pep::commandline::Parameters getSupportedParameters() const override {
    std::vector<std::string> serverIds;
    serverIds.reserve(pingerFactories.size());
    std::transform(pingerFactories.cbegin(), pingerFactories.cend(), std::back_inserter(serverIds),
      [](const std::pair<const std::string, ServerPingerFactory>& pair) {return pair.first; });

    return ChildCommandOf<CliApplication>::getSupportedParameters()
      + pep::commandline::Parameter("server", "Server to ping").value(pep::commandline::Value<std::string>().required().allow(serverIds))
      + pep::commandline::Parameter("print-certificate-chain", "Print the server's certificate chain")
      + pep::commandline::Parameter("print-drift", "Print local time minus the server's time, in ms");
  }

  int execute() override {
    const auto& parameterValues = this->getParameterValues();

    auto factory = pingerFactories.find(parameterValues.get<std::string>("server"));
    assert(factory != pingerFactories.cend());

    auto printCertificateChain = parameterValues.has("print-certificate-chain");
    auto printDrift = parameterValues.has("print-drift");
    if (printDrift && printCertificateChain) {
      LOG(LOG_TAG, pep::error) << "--print-drift and --print-certificate-chain"
        << " can not be combined.";
      return 3;
    }

    auto pinger = factory->second(printCertificateChain, printDrift);

    return this->executeEventLoopFor(false,
      [pinger](std::shared_ptr<pep::Client> client) {
        return pinger->execute(*client);
      });
  }
};

}

std::shared_ptr<ChildCommandOf<CliApplication>> pep::cli::CreateCommandPing(CliApplication& parent) {
  return std::make_shared<CommandPing>(parent);
}<|MERGE_RESOLUTION|>--- conflicted
+++ resolved
@@ -50,16 +50,10 @@
   void handleResponse(const pep::SignedPingResponse& response) const override {
     if (mPrintDrift) {
       std::cout
-<<<<<<< HEAD
-        << pep::Timestamp().getTime()
-             - response.openWithoutCheckingSignature().mTimestamp.getTime()
-        << std::endl;
-=======
           << duration_cast<std::chrono::milliseconds>(
               pep::TimeNow() - response.openWithoutCheckingSignature().mTimestamp
               ).count()
           << std::endl;
->>>>>>> 409b1445
       return;
     }
 
@@ -88,7 +82,6 @@
   static_assert(std::is_base_of_v<TClient, pep::Client>, "TClient must be pep::Client or one of its public ancestors");
 
 public:
-<<<<<<< HEAD
   using GetSigningServerProxyMethod = std::shared_ptr<const TSigningServerProxy>(TClient::*)(bool) const;
 
 private:
@@ -103,12 +96,6 @@
   TypedSigningServerPinger(GetSigningServerProxyMethod getSigningServer, bool printCertificateChain, bool printDrift)
     : SigningServerPinger(printCertificateChain, printDrift), mGetSigningServer(getSigningServer) {
   }
-=======
-  SigningServerPinger(bool printCertificateChain, bool printDrift)
-    : TypedServerPinger<TClient, pep::SignedPingResponse>(SendRequestMethod),
-      mPrintCertificateChain(printCertificateChain),
-      mPrintDrift(printDrift) {}
->>>>>>> 409b1445
 };
 
 class KeyServerPinger : public ServerPingerWithResponse<pep::PingResponse> {
@@ -118,12 +105,7 @@
   }
 
 public:
-<<<<<<< HEAD
   KeyServerPinger(bool printCertificateChain, bool printDrift) {
-=======
-  KeyServerPinger(bool printCertificateChain, bool printDrift)
-      : TypedServerPinger<pep::Client, pep::PingResponse>(&pep::Client::pingKeyServer) {
->>>>>>> 409b1445
     if (printCertificateChain) {
       throw std::runtime_error("This server does not produce a certificate chain to print");
     }
