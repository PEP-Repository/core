#include <pep/cli/Command.hpp>
#include <pep/cli/Commands.hpp>
#include <pep/application/Application.hpp>
#include <pep/utils/MiscUtil.hpp>
#include <pep/async/RxRequireCount.hpp>
#include <pep/async/RxInstead.hpp>
#include <pep/auth/UserGroup.hpp>
#include <pep/core-client/CoreClient.hpp>

#include <rxcpp/operators/rx-concat_map.hpp>
#include <rxcpp/operators/rx-filter.hpp>
#include <rxcpp/operators/rx-map.hpp>
#include <rxcpp/operators/rx-zip.hpp>

#include <boost/algorithm/string/split.hpp>

using namespace std::chrono;
using namespace pep::cli;

namespace {

class ParticipantState {
private:
  std::optional<std::string> mId;
  std::optional<pep::StudyContexts> mContexts;
  std::optional<bool> mIsTest;

  void readField(std::shared_ptr<pep::GlobalConfiguration> gc, const pep::EnumerateAndRetrieveResult& ear);

  void readParticipantIdentifier(std::shared_ptr<pep::GlobalConfiguration> gc, const std::string& value);
  void readStudyContexts(std::shared_ptr<pep::GlobalConfiguration> gc, const std::string& value);
  void readIsTestParticipant(std::shared_ptr<pep::GlobalConfiguration> gc, const std::string& value);

  using FieldReadMethodPtr = decltype(&ParticipantState::readParticipantIdentifier);
  using FieldReadMethods = std::unordered_map<std::string, FieldReadMethodPtr>;
  static const FieldReadMethods& GetFieldReadMethods();

public:
  static rxcpp::observable<std::shared_ptr<ParticipantState>> Get(std::shared_ptr<pep::CoreClient> client, std::shared_ptr<pep::GlobalConfiguration> gc);

  const std::optional<std::string>& getId() const noexcept { return mId; }
  const std::optional<pep::StudyContexts>& getStudyContexts() const noexcept { return mContexts; }
  bool isTestParticipant() const noexcept { return mIsTest.value_or(false); }
};

const ParticipantState::FieldReadMethods& ParticipantState::GetFieldReadMethods() {
  const static FieldReadMethods instance{{"ParticipantIdentifier", &ParticipantState::readParticipantIdentifier},
                                         {"StudyContexts", &ParticipantState::readStudyContexts},
                                         {"IsTestParticipant", &ParticipantState::readIsTestParticipant}};
  return instance;
}

void ParticipantState::readField(std::shared_ptr<pep::GlobalConfiguration> gc, const pep::EnumerateAndRetrieveResult& ear) {
  const auto& readers = GetFieldReadMethods();
  auto entry = readers.find(ear.mColumn);
  if (entry == readers.cend()) {
    throw std::runtime_error("Cannot read participant state from field " + ear.mColumn);
  }
  auto method = entry->second;

  assert(ear.mDataSet); // TODO: support data that isn't returned inline
  (this->*method)(gc, ear.mData);
}

void ParticipantState::readParticipantIdentifier(std::shared_ptr<pep::GlobalConfiguration> gc, const std::string& value) {
  assert(mId == std::nullopt);
  mId = value;
}

void ParticipantState::readStudyContexts(std::shared_ptr<pep::GlobalConfiguration> gc, const std::string& value) {
  assert(mContexts == std::nullopt);
  mContexts = gc->getStudyContexts().parse(value);
}

void ParticipantState::readIsTestParticipant(std::shared_ptr<pep::GlobalConfiguration> gc, const std::string& value) {
  assert(mIsTest == std::nullopt);
  mIsTest = pep::StringToBool(value);
}

rxcpp::observable<std::shared_ptr<ParticipantState>> ParticipantState::Get(std::shared_ptr<pep::CoreClient> client, std::shared_ptr<pep::GlobalConfiguration> gc) {
  using StateMap = std::unordered_map<uint32_t, std::shared_ptr<ParticipantState>>;

  pep::enumerateAndRetrieveData2Opts opts;
  opts.groups.push_back("*");
  for (const auto& entry : GetFieldReadMethods()) { // Read all columns that we can process
    opts.columns.push_back(entry.first);
  }

  return client->enumerateAndRetrieveData2(opts) // Get salient data for every row
    .reduce(
      std::make_shared<StateMap>(),
      [gc](std::shared_ptr<StateMap> states, const pep::EnumerateAndRetrieveResult& ear) {
        auto& participant = (*states)[ear.mLocalPseudonymsIndex];
        if (participant == nullptr) {
          participant = std::make_shared<ParticipantState>();
        }
        participant->readField(gc, ear);
        return states;
      })
    .concat_map([](std::shared_ptr<StateMap> states) {return rxcpp::observable<>::iterate(*states); })
    .map([](const std::pair<const uint32_t, std::shared_ptr<ParticipantState>>& pair) {return pair.second; })
    .filter([](std::shared_ptr<ParticipantState> participant) {return participant->mId != std::nullopt; }); // Rows without ParticipantIdentifier cannot be processed
}

class ParticipantGroup : public pep::SharedConstructor<ParticipantGroup> {
  friend class pep::SharedConstructor<ParticipantGroup>;

public:
  using Map = std::map<std::string, std::shared_ptr<ParticipantGroup>>;

  class AutoAssignContext : public pep::SharedConstructor<AutoAssignContext> {
    friend class pep::SharedConstructor<AutoAssignContext>;

  private:
    std::shared_ptr<pep::CoreClient> mClient;
    bool mApply;
    std::map<std::string, std::string> mMappings;

    static inline std::string GetGroupNamePrefix() { return "all"; }
    static inline std::string GetContextBoundGroupNameDelimiter() { return "-"; }
    static inline std::string GetContextBoundGroupNamePrefix() { return GetGroupNamePrefix() + GetContextBoundGroupNameDelimiter(); }

    AutoAssignContext(std::shared_ptr<pep::CoreClient> client, bool apply, const std::vector<std::string>& mappings);
    static void ToLower(std::string& value);

  public:
    std::string getGroupNameForStudyContext(const std::optional<pep::StudyContext>& context = std::nullopt) const;
    inline std::shared_ptr<pep::CoreClient> getClient() const noexcept { return mClient; }
    inline bool applyUpdates() const noexcept { return mApply; }
    static bool IsAutoAssignedGroupName(const std::string& name);
    static void OnManualAssignment(const std::string& group);
  };

private:
  std::string mName;
  std::set<std::string> mParticipantIds;

  explicit ParticipantGroup(const std::string& name) : mName(name) {}

  static void IncludeParticipant(Map& destination, const std::string& group, const std::string& participantId);
  static void IncludeRequiredAssignments(Map& destination, const ParticipantState& participant, const pep::GlobalConfiguration& gc, const AutoAssignContext& context);

  static rxcpp::observable<pep::FakeVoid> UpdateGroupContents(std::shared_ptr<AutoAssignContext> context, const std::string& name, const std::set<std::string>& required, const std::set<std::string>& existing);
  static rxcpp::observable<pep::FakeVoid> UpdateGroupConfiguration(std::shared_ptr<AutoAssignContext> context, std::shared_ptr<ParticipantGroup> required, std::shared_ptr<ParticipantGroup> existing);
  static rxcpp::observable<pep::FakeVoid> UpdateGroupConfigurations(std::shared_ptr<AutoAssignContext> context, const Map& required, const Map& existing);
  static rxcpp::observable<std::shared_ptr<Map>> GetRequired(std::shared_ptr<AutoAssignContext> context);
  static rxcpp::observable<std::shared_ptr<Map>> GetExisting(std::shared_ptr<pep::CoreClient> client);

public:
  static rxcpp::observable<pep::FakeVoid> AutoAssign(std::shared_ptr<AutoAssignContext> context);
};

void ParticipantGroup::IncludeParticipant(Map& destination, const std::string& group, const std::string& participantId) {
  Map::iterator position = destination.find(group);
  if (position == destination.end()) {
    auto inserted = destination.emplace(group, ParticipantGroup::Create(group));
    assert(inserted.second);
    position = inserted.first;
  }
  assert(position != destination.end());
  position->second->mParticipantIds.emplace(participantId);
}

void ParticipantGroup::IncludeRequiredAssignments(Map& destination, const ParticipantState& participant, const pep::GlobalConfiguration& gc, const AutoAssignContext& context) {
  if (!participant.isTestParticipant()) {
    const auto& participantId = *participant.getId();
    IncludeParticipant(destination, context.getGroupNameForStudyContext(std::nullopt), participantId);

    if (participant.getStudyContexts() != std::nullopt) {
      for (const auto& sc : participant.getStudyContexts()->getItems()) {
        IncludeParticipant(destination, context.getGroupNameForStudyContext(sc), participantId);
      }
    }
    else {
      auto defaultContext = gc.getStudyContexts().getDefault();
      if (defaultContext != nullptr) {
        IncludeParticipant(destination, context.getGroupNameForStudyContext(*defaultContext), participantId);
      }
    }
  }
}

rxcpp::observable<std::shared_ptr<ParticipantGroup::Map>> ParticipantGroup::GetRequired(std::shared_ptr<AutoAssignContext> context) {
  return context->getClient()->getGlobalConfiguration()
    .concat_map([context](std::shared_ptr<pep::GlobalConfiguration> gc) {
    return ParticipantState::Get(context->getClient(), gc)
      .reduce(
        std::make_shared<Map>(),
        [gc, context](std::shared_ptr<Map> result, std::shared_ptr<ParticipantState> participant) {
          IncludeRequiredAssignments(*result, *participant, *gc, *context);
          return result;
        }
      );
      });
}

rxcpp::observable<std::shared_ptr<ParticipantGroup::Map>> ParticipantGroup::GetExisting(std::shared_ptr<pep::CoreClient> client) {
<<<<<<< HEAD
  return client->getAccessManagerProxy()->amaQuery(pep::AmaQuery())
=======
  return client->amaQuery(pep::AmaQuery{})
>>>>>>> 409b1445
    .concat_map([](const pep::AmaQueryResponse& response) {return rxcpp::observable<>::iterate(response.mParticipantGroups); })
    .filter([](const pep::AmaQRParticipantGroup& group) {return AutoAssignContext::IsAutoAssignedGroupName(group.mName); })
    .concat_map([client](const pep::AmaQRParticipantGroup& group) {
    pep::enumerateAndRetrieveData2Opts opts;
    opts.groups.push_back(group.mName);
    opts.columns.push_back("ParticipantIdentifier");
    // TODO: re-use ticket from ParticipantGroup::GetRequired
    return client->enumerateAndRetrieveData2(opts)
      .reduce(
        ParticipantGroup::Create(group.mName),
        [](std::shared_ptr<ParticipantGroup> group, const pep::EnumerateAndRetrieveResult& ear) {
          assert(ear.mDataSet); // TODO: support data not being returned inline
          assert(ear.mColumn == "ParticipantIdentifier");
          group->mParticipantIds.emplace(ear.mData);
          return group;
        }
      );
      })
    .as_dynamic() // Reduce compiler memory usage
    .reduce( // TODO: add RxToMap utility function
      std::make_shared<Map>(),
      [](std::shared_ptr<Map> result, std::shared_ptr<ParticipantGroup> group) {
        [[maybe_unused]] auto emplaced = result->emplace(group->mName, group);
        assert(emplaced.second);
        return result;
      })
    .op(pep::RxGetOne("existing participant group collection"));
}

rxcpp::observable<pep::FakeVoid> ParticipantGroup::UpdateGroupContents(std::shared_ptr<AutoAssignContext> context, const std::string& name, const std::set<std::string>& required, const std::set<std::string>& existing) {
  struct Inclusion {
    bool required = false;
    bool existing = false;
  };
  std::map<std::string, Inclusion> participants;
  for (const auto& participant: required) {
    participants[participant].required = true;
  }
  for (const auto& participant : existing) {
    participants[participant].existing = true;
  }

  return rxcpp::observable<>::iterate(participants)
    .filter([](const auto& kvp) {
    assert(kvp.second.required || kvp.second.existing);
    return kvp.second.required != kvp.second.existing;
      })
    .concat_map([context, group = pep::MakeSharedCopy(name)](const auto& kvp) {
    auto traits = pep::MakeSharedCopy(kvp);
    return context->getClient()->parsePPorIdentity(traits->first)
      .concat_map([context, group, traits](const pep::PolymorphicPseudonym& pp) -> rxcpp::observable<pep::FakeVoid> {
      if (traits->second.required) {
        std::cout << "Adding " << traits->first << " to group " << *group << std::endl;
        if (!context->applyUpdates()) {
          return rxcpp::observable<>::just(pep::FakeVoid());
        }
        return context->getClient()->getAccessManagerProxy()->amaAddParticipantToGroup(*group, pp);
      }
      assert(traits->second.existing);
      std::cout << "Removing " << traits->first << " from group " << *group << std::endl;
      if (!context->applyUpdates()) {
        return rxcpp::observable<>::just(pep::FakeVoid());
      }
      return context->getClient()->getAccessManagerProxy()->amaRemoveParticipantFromGroup(*group, pp);
    });
  });
}

rxcpp::observable<pep::FakeVoid> ParticipantGroup::UpdateGroupConfiguration(std::shared_ptr<AutoAssignContext> context, std::shared_ptr<ParticipantGroup> required, std::shared_ptr<ParticipantGroup> existing) {
  assert(required != nullptr || existing != nullptr);

  if (existing == nullptr) {
    std::cout << "Creating group " << required->mName << std::endl;
    rxcpp::observable<pep::FakeVoid> create;
    if (context->applyUpdates()) {
      create = context->getClient()->getAccessManagerProxy()->amaCreateParticipantGroup(required->mName);
    }
    else {
      create = rxcpp::observable<>::just(pep::FakeVoid());
    }

    return create
      .concat_map([context, required](const pep::FakeVoid&) {return UpdateGroupContents(context, required->mName, required->mParticipantIds, std::set<std::string>()); });
  }

  if (required == nullptr) {
    return UpdateGroupContents(context, existing->mName, std::set<std::string>(), existing->mParticipantIds)
      .op(RxInstead(pep::FakeVoid())) // Ensure remainder of pipeline gets exactly one item
      .concat_map([context, existing](const pep::FakeVoid&) -> rxcpp::observable<pep::FakeVoid> {
      std::cout << "Removing group " << existing->mName << std::endl;
      if (!context->applyUpdates()) {
        return rxcpp::observable<>::just(pep::FakeVoid());
      }
      return context->getClient()->getAccessManagerProxy()->amaRemoveParticipantGroup(existing->mName, false);
        });
  }

  return UpdateGroupContents(context, required->mName, required->mParticipantIds, existing->mParticipantIds);
}

rxcpp::observable<pep::FakeVoid> ParticipantGroup::UpdateGroupConfigurations(std::shared_ptr<AutoAssignContext> context, const Map& required, const Map& existing) {
  std::map<std::string, std::pair<std::shared_ptr<ParticipantGroup>, std::shared_ptr<ParticipantGroup>>> pairs;
  for (const auto& kvp : required) {
    pairs[kvp.first].first = kvp.second;
  }
  for (const auto& kvp : existing) {
    pairs[kvp.first].second = kvp.second;
  }

  return rxcpp::observable<>::iterate(pairs)
    .map([](const auto& kvp) {return kvp.second; })
    .concat_map([context](const auto& pair) {return UpdateGroupConfiguration(context, pair.first, pair.second); });
}

rxcpp::observable<pep::FakeVoid> ParticipantGroup::AutoAssign(std::shared_ptr<AutoAssignContext> context) {
  return GetRequired(context)
    .zip(GetExisting(context->getClient()))
    .concat_map([context](const auto& tuple) { return ParticipantGroup::UpdateGroupConfigurations(context, *std::get<0>(tuple), *std::get<1>(tuple)); });
}

ParticipantGroup::AutoAssignContext::AutoAssignContext(std::shared_ptr<pep::CoreClient> client, bool apply, const std::vector<std::string>& mappings)
  : mClient(client), mApply(apply) {
  for (const auto& mapping : mappings) {
    std::vector<std::string> parts;
    boost::split(parts, mapping, boost::is_any_of("="));
    if (parts.size() != 2) {
      throw std::runtime_error("Name mapping must have form \"original=replacement\"");
    }
    ToLower(parts[0]);
    ToLower(parts[1]);
    auto emplaced = mMappings.emplace(parts[0], parts[1]);
    if (!emplaced.second) {
      throw std::runtime_error("Multiple name mappings specified for original " + parts[0]);
    }
  }
}

void ParticipantGroup::AutoAssignContext::ToLower(std::string& value) {
  std::transform(value.begin(), value.end(), value.begin(), [](char c) {return std::tolower(c); });
}

std::string ParticipantGroup::AutoAssignContext::getGroupNameForStudyContext(const std::optional<pep::StudyContext>& context) const {
  std::string result = GetGroupNamePrefix();

  if (context != std::nullopt) {
    // Get and canonicalize context ID
    auto id = context->getId();
    ToLower(id);

    // Apply mapping if there is one
    auto mapping = mMappings.find(id);
    if (mapping != mMappings.cend()) {
      id = mapping->second;
    }

    // Append (possibly mapped) context ID to participant group name
    result += GetContextBoundGroupNameDelimiter() + id;
  }

  assert(IsAutoAssignedGroupName(result));
  return result;
}

bool ParticipantGroup::AutoAssignContext::IsAutoAssignedGroupName(const std::string& name) {
  return name == GetGroupNamePrefix() || name.starts_with(GetContextBoundGroupNamePrefix());
}

void ParticipantGroup::AutoAssignContext::OnManualAssignment(const std::string& group) {
  if (IsAutoAssignedGroupName(group)) {
    std::cout.flush();
    std::cerr << "Manual configuration of participant group '" << group << "' will be discarded if/when automatic group assignment is applied." << std::endl;
  }
}


class CommandAma : public ChildCommandOf<CliApplication> {

 public:
  explicit CommandAma(CliApplication& parent)
    : ChildCommandOf<CliApplication>("ama", "Administer access manager", parent) {
  }

private:
  class CommandAmaQuery : public ChildCommandOf<CommandAma> {
  public:
    explicit CommandAmaQuery(CommandAma& parent)
      : ChildCommandOf<CommandAma>("query", "Query state (column, rules, etc.)", parent) {
    }

  protected:
    inline std::optional<std::string> getRelativeDocumentationUrl() const override { return "using-pepcli#ama-query"; }

    pep::commandline::Parameters getSupportedParameters() const override {
      return ChildCommandOf<CommandAma>::getSupportedParameters()
        + pep::commandline::Parameter("script-print", "Prints specified type of data without pretty printing").value(pep::commandline::Value<std::string>()
          .allow(std::vector<std::string>({ "columns", "column-groups", "column-group-access-groups", "groups", "group-access-rules" })))
        + pep::commandline::Parameter("at", "Query for this timestamp (milliseconds since 1970-01-01 00:00:00 in UTC), defaults to now if omitted")
            .value(pep::commandline::Value<milliseconds::rep>())
        + pep::commandline::Parameter("column", "Match these columns").value(pep::commandline::Value<std::string>().defaultsTo("", "empty string"))
        + pep::commandline::Parameter("column-group", "Match these column groups").value(pep::commandline::Value<std::string>().defaultsTo("", "empty string"))
        + pep::commandline::Parameter("user-group", "Match these user groups").value(pep::commandline::Value<std::string>().defaultsTo("", "empty string"))
        + pep::commandline::Parameter("participant-group", "Match these participant groups").value(pep::commandline::Value<std::string>().defaultsTo("", "empty string"))
        + pep::commandline::Parameter("column-mode", "Match these column-modes").value(pep::commandline::Value<std::string>().defaultsTo("", "empty string"))
        + pep::commandline::Parameter("participant-group-mode", "Match these participant-group-modes").value(pep::commandline::Value<std::string>().defaultsTo("", "empty string"));
    }

    int execute() override {
      const auto& vm = this->getParameterValues();
      std::string scriptPrintFilter;
      if(vm.has("script-print")) {
        scriptPrintFilter = vm.get<std::string>("script-print");
      }

      return executeEventLoopFor([&vm, scriptPrintFilter](std::shared_ptr<pep::CoreClient> client) {
<<<<<<< HEAD
        pep::AmaQuery query;
        query.mAt = pep::Timestamp(vm.get<int64_t>("at"));
        query.mParticipantGroupFilter = vm.get<std::string>("participant-group");
        query.mColumnGroupFilter = vm.get<std::string>("column-group");
        query.mColumnFilter = vm.get<std::string>("column");
        query.mColumnGroupModeFilter = vm.get<std::string>("column-mode");
        query.mParticipantGroupModeFilter = vm.get<std::string>("participant-group-mode");
        query.mUserGroupFilter = vm.get<std::string>("user-group");
        return client->getAccessManagerProxy()->amaQuery(std::move(query))
=======
        pep::AmaQuery query{
          .mAt = pep::GetOptionalValue(vm.getOptional<milliseconds::rep>("at"), [](milliseconds::rep ms) {
            return pep::Timestamp(milliseconds{ms});
          }),
          .mColumnFilter = vm.get<std::string>("column"),
          .mColumnGroupFilter = vm.get<std::string>("column-group"),
          .mParticipantGroupFilter = vm.get<std::string>("participant-group"),
          .mUserGroupFilter = vm.get<std::string>("user-group"),
          .mColumnGroupModeFilter = vm.get<std::string>("column-mode"),
          .mParticipantGroupModeFilter = vm.get<std::string>("participant-group-mode"),
        };
        return client->amaQuery(std::move(query))
>>>>>>> 409b1445
        .map([scriptPrintFilter](pep::AmaQueryResponse res) {

          std::string offset = scriptPrintFilter.empty() ? "  " : "";

          if(scriptPrintFilter.empty() || scriptPrintFilter == "columns") {
            std::sort(res.mColumns.begin(), res.mColumns.end(), [](auto& a, auto& b) {return a.mName < b.mName; });
            if(scriptPrintFilter.empty())
              std::cout << "Columns (" << res.mColumns.size() << "):" << std::endl;
            for (auto &col : res.mColumns)
              std::cout << offset << col.mName << std::endl;
            std::cout << std::endl;
          }

          if(scriptPrintFilter.empty() || scriptPrintFilter == "column-groups") {
            if (scriptPrintFilter.empty())
              std::cout << "ColumnGroups (" << res.mColumnGroups.size() << "):" << std::endl;
            std::sort(res.mColumnGroups.begin(), res.mColumnGroups.end(),
                      [](auto &a, auto &b) { return a.mName < b.mName; });
            for (auto &cg : res.mColumnGroups) {
              std::cout << offset << cg.mName << " (" << cg.mColumns.size() << ")" << std::endl;
              std::sort(cg.mColumns.begin(), cg.mColumns.end());
              for (auto &col : cg.mColumns)
                std::cout << offset << "  " << col << std::endl;
              std::cout << std::endl;
            }
            std::cout << std::endl;
          }

          if(scriptPrintFilter.empty() || scriptPrintFilter == "column-group-access-groups") {
            std::sort(
              res.mColumnGroupAccessRules.begin(),
              res.mColumnGroupAccessRules.end(),
              [](auto &a, auto &b) {
                return std::make_tuple(a.mAccessGroup, a.mColumnGroup, a.mMode)
                       < std::make_tuple(b.mAccessGroup, b.mColumnGroup, b.mMode);
              });
            if (scriptPrintFilter.empty())
              std::cout << "ColumnGroupAccessRules (" << res.mColumnGroupAccessRules.size() << "):" << std::endl;
            for (auto &cgar : res.mColumnGroupAccessRules)
              std::cout << offset
                        << std::left << std::setw(30) << cgar.mColumnGroup << " "
                        << std::setw(30) << cgar.mAccessGroup << " "
                        << std::setw(10) << cgar.mMode << std::endl;
            std::cout << std::endl;
          }

            if (scriptPrintFilter.empty() || scriptPrintFilter == "participant-groups") {
              std::sort(res.mParticipantGroups.begin(), res.mParticipantGroups.end(), [](auto &a, auto &b) { return a.mName < b.mName; });
              if (scriptPrintFilter.empty())
                std::cout << "ParticipantGroups (" << res.mParticipantGroups.size() << "):" << std::endl;
              for (auto &group : res.mParticipantGroups)
                std::cout << offset << group.mName << std::endl;
              std::cout << std::endl;
            }

          if (scriptPrintFilter.empty() || scriptPrintFilter == "participant-group-access-rules") {
            std::sort(
              res.mParticipantGroupAccessRules.begin(),
              res.mParticipantGroupAccessRules.end(),
              [](auto &a, auto &b) {
                return std::make_tuple(a.mUserGroup, a.mParticipantGroup, a.mMode)
                       < std::make_tuple(b.mUserGroup, b.mParticipantGroup, b.mMode);
              });
            if(scriptPrintFilter.empty())
              std::cout << "ParticipantGroupAccessRules (" << res.mParticipantGroupAccessRules.size() << "):" << std::endl;
            for (auto &cgar : res.mParticipantGroupAccessRules)
              std::cout << offset
                        << std::left << std::setw(30) << cgar.mParticipantGroup << " "
                        << std::setw(30) << cgar.mUserGroup << " "
                        << std::setw(10) << cgar.mMode << std::endl;

            std::cout << std::endl;
            std::cerr
              << "The \"read\" access privilege grants access to \"read-meta\" data as well." << '\n'
              << "The \"write-meta\" access privilege grants access to \"write\" data as well." << '\n'
              << pep::UserGroup::DataAdministrator << " has implicit full access to all participant groups." << '\n'
              << pep::UserGroup::DataAdministrator << " has implicit \"read-meta\" access to all column groups." << std::endl;
          }

          return pep::FakeVoid();
        });
      });
    }
  };

  class CommandAmaCgar : public ChildCommandOf<CommandAma> {
  public:
    explicit CommandAmaCgar(CommandAma& parent)
      : ChildCommandOf<CommandAma>("cgar", "Administer column group access rules", parent) {
    }

  private:
    class AmaCgarSubCommand : public ChildCommandOf<CommandAmaCgar> {
    public:
      using AmProxyMethod = rxcpp::observable<pep::FakeVoid> (pep::AccessManagerProxy::*)(std::string, std::string, std::string) const;

    private:
      AmProxyMethod mMethod;

    public:
      AmaCgarSubCommand(const std::string& name, const std::string& description, AmProxyMethod method, CommandAmaCgar& parent)
        : ChildCommandOf<CommandAmaCgar>(name, description, parent), mMethod(method) {
      }

    protected:
      pep::commandline::Parameters getSupportedParameters() const override {
        return ChildCommandOf<CommandAmaCgar>::getSupportedParameters()
          + pep::commandline::Parameter("column-group", "Name of columnGroup").value(pep::commandline::Value<std::string>().positional().required())
          + pep::commandline::Parameter("access-group", "Name of accessGroup").value(pep::commandline::Value<std::string>().positional().required())
          + pep::commandline::Parameter("mode", "Access mode").value(pep::commandline::Value<std::string>().positional().required().allow(std::vector<std::string>({ "read-meta", "write-meta", "read", "write" })));
      }

      int execute() override {
        const auto& vm = this->getParameterValues();
        return executeEventLoopFor([&vm, method = mMethod](std::shared_ptr<pep::CoreClient> client) {
          auto& am = *client->getAccessManagerProxy();
          return (am.*method)(
            vm.get<std::string>("column-group"),
            vm.get<std::string>("access-group"),
            vm.get<std::string>("mode"));
          });
      }
    };

  protected:
    inline std::optional<std::string> getRelativeDocumentationUrl() const override { return "using-pepcli#ama-cgar"; }

    std::vector<std::shared_ptr<Command>> createChildCommands() override {
      return {std::make_shared<AmaCgarSubCommand>("create",
                                                  "Creates a new column-group-access-rule",
                                                  &pep::AccessManagerProxy::amaCreateColumnGroupAccessRule,
                                                  *this),
              std::make_shared<AmaCgarSubCommand>("remove",
                                                  "Remove a column-group-access-rule",
                                                  &pep::AccessManagerProxy::amaRemoveColumnGroupAccessRule,
                                                  *this)};
    }
  };

  class CommandAmaPgar : public ChildCommandOf<CommandAma> {
  public:
    explicit CommandAmaPgar(CommandAma& parent)
      : ChildCommandOf<CommandAma>("pgar", "Administer participant group access rules", parent) {
    }

  private:
    class AmaPgarSubCommand : public ChildCommandOf<CommandAmaPgar> {
    public:
      using AmProxyMethod = rxcpp::observable<pep::FakeVoid> (pep::AccessManagerProxy::*)(std::string, std::string, std::string) const;

    private:
      AmProxyMethod mMethod;

    public:
      AmaPgarSubCommand(const std::string& name, const std::string& description, AmProxyMethod method, CommandAmaPgar& parent)
        : ChildCommandOf<CommandAmaPgar>(name, description, parent), mMethod(method) {
      }

    protected:
      pep::commandline::Parameters getSupportedParameters() const override {
        return ChildCommandOf<CommandAmaPgar>::getSupportedParameters()
          + pep::commandline::Parameter("group", "Name of (participant) group").value(pep::commandline::Value<std::string>().positional().required())
          + pep::commandline::Parameter("access-group", "Name of accessGroup").value(pep::commandline::Value<std::string>().positional().required())
          + pep::commandline::Parameter("mode", "Access mode").value(pep::commandline::Value<std::string>().positional().required().allow(std::vector<std::string>({ "enumerate", "access" })));
      }

      int execute() override {
        const auto& vm = this->getParameterValues();
        return executeEventLoopFor([&vm, method = mMethod](std::shared_ptr<pep::CoreClient> client) {
          auto& am = *client->getAccessManagerProxy();
          return (am.*method)(
            vm.get<std::string>("group"),
            vm.get<std::string>("access-group"),
            vm.get<std::string>("mode"));
          });
      }
    };

  protected:
    std::vector<std::shared_ptr<Command>> createChildCommands() override {
      return {std::make_shared<AmaPgarSubCommand>("create",
                                                  "Creates a (participant) group-access-rule",
                                                  &pep::AccessManagerProxy::amaCreateGroupAccessRule,
                                                  *this),
              std::make_shared<AmaPgarSubCommand>("remove",
                                                  "Remove a (participant) group-access-rule",
                                                  &pep::AccessManagerProxy::amaRemoveGroupAccessRule,
                                                  *this)};
    }
  };

  class CommandAmaColumn : public ChildCommandOf<CommandAma> {
  public:
    explicit CommandAmaColumn(CommandAma& parent)
      : ChildCommandOf<CommandAma>("column", "Administer columns", parent) {
    }

  private:
    class AmaColumnSubCommand : public ChildCommandOf<CommandAmaColumn> {
    protected:
      AmaColumnSubCommand(const std::string& name, const std::string& description, CommandAmaColumn& parent)
        : ChildCommandOf<CommandAmaColumn>(name, description, parent) {
      }

    protected:
      pep::commandline::Parameters getSupportedParameters() const override {
        return ChildCommandOf<CommandAmaColumn>::getSupportedParameters()
          + pep::commandline::Parameter("column", "Name of column").value(pep::commandline::Value<std::string>().positional().required());
      }

      std::string getSpecifiedColumnName() const {
        return this->getParameterValues().get<std::string>("column");
      }
    };

    class AmaColumnExistenceSubCommand : public AmaColumnSubCommand {
    public:
      using AmProxyMethod = rxcpp::observable<pep::FakeVoid> (pep::AccessManagerProxy::*)(std::string) const;

    private:
      AmProxyMethod mMethod;

    public:
      AmaColumnExistenceSubCommand(const std::string& name, const std::string& description, AmProxyMethod method, CommandAmaColumn& parent)
        : AmaColumnSubCommand(name, description, parent), mMethod(method) {
      }

    protected:
      int execute() override {
        return executeEventLoopFor([column = this->getSpecifiedColumnName(), method = mMethod](std::shared_ptr<pep::CoreClient> client) {
          auto& am = *client->getAccessManagerProxy();
          return (am.*method)(column);
        });
      }
    };

    class AmaColumnGroupingSubCommand : public AmaColumnSubCommand {
    public:
      using AmProxyMethod = rxcpp::observable<pep::FakeVoid> (pep::AccessManagerProxy::*)(std::string, std::string) const;

    private:
      AmProxyMethod mMethod;

    public:
      AmaColumnGroupingSubCommand(const std::string& name, const std::string& description, AmProxyMethod method, CommandAmaColumn& parent)
        : AmaColumnSubCommand(name, description, parent), mMethod(method) {
      }

    protected:
      pep::commandline::Parameters getSupportedParameters() const override {
        return AmaColumnSubCommand::getSupportedParameters()
          + pep::commandline::Parameter("group", "Name of column group").value(pep::commandline::Value<std::string>().positional().required());
      }

      int execute() override {
        auto column = this->getSpecifiedColumnName();
        auto group = this->getParameterValues().get<std::string>("group");
        return executeEventLoopFor([column, group, method = mMethod](std::shared_ptr<pep::CoreClient> client) {
          auto& am = *client->getAccessManagerProxy();
          return (am.*method)(column, group);
        });
      }
    };

  protected:
    inline std::optional<std::string> getRelativeDocumentationUrl() const override { return "using-pepcli#ama-column"; }

    std::vector<std::shared_ptr<Command>> createChildCommands() override {
      return {std::make_shared<AmaColumnExistenceSubCommand>("create",
                                                             "Create new column",
                                                             &pep::AccessManagerProxy::amaCreateColumn,
                                                             *this),
              std::make_shared<AmaColumnExistenceSubCommand>("remove",
                                                             "Remove column",
                                                             &pep::AccessManagerProxy::amaRemoveColumn,
                                                             *this),
              std::make_shared<AmaColumnGroupingSubCommand>("addTo",
                                                            "Add column to group",
                                                            &pep::AccessManagerProxy::amaAddColumnToGroup,
                                                            *this),
              std::make_shared<AmaColumnGroupingSubCommand>("removeFrom",
                                                            "Remove column from group",
                                                            &pep::AccessManagerProxy::amaRemoveColumnFromGroup,
                                                            *this)};
    }
  };

  class CommandAmaColumnGroup : public ChildCommandOf<CommandAma> {
  public:
    explicit CommandAmaColumnGroup(CommandAma& parent)
      : ChildCommandOf<CommandAma>("columnGroup", "Administer column groups", parent) {
    }

  private:


    class AmaColumnGroupCreateCommand : public ChildCommandOf<CommandAmaColumnGroup> {
    public:
      AmaColumnGroupCreateCommand(CommandAmaColumnGroup& parent)
        : ChildCommandOf<CommandAmaColumnGroup>("create", "Create new column group", parent) {}

    protected:
      pep::commandline::Parameters getSupportedParameters() const override {
        return ChildCommandOf<CommandAmaColumnGroup>::getSupportedParameters()
          + pep::commandline::Parameter("name", "Name of column group").value(pep::commandline::Value<std::string>().positional().required());
      }

      int execute() override {
        const auto& vm = this->getParameterValues();
        return executeEventLoopFor([column = vm.get<std::string>("name")](std::shared_ptr<pep::CoreClient> client) {
          return client->getAccessManagerProxy()->amaCreateColumnGroup(column);
        });
      }
    };

    class AmaColumnGroupRemoveCommand : public ChildCommandOf<CommandAmaColumnGroup> {
    public:
      AmaColumnGroupRemoveCommand(CommandAmaColumnGroup& parent)
        : ChildCommandOf<CommandAmaColumnGroup>("remove", "Remove column group", parent) {}

    protected:
      pep::commandline::Parameters getSupportedParameters() const override {
        return ChildCommandOf<CommandAmaColumnGroup>::getSupportedParameters()
          + pep::commandline::Parameter("name", "Name of column group").value(pep::commandline::Value<std::string>().positional().required())
          + pep::commandline::Parameter("force", "Remove column group even if it still has associated columns and / or access rules. Also removes all column connections and access rules.").shorthand('f');
      }

      int execute() override {
        const auto& vm = this->getParameterValues();
        return executeEventLoopFor([column = vm.get<std::string>("name"), force = vm.has("force")](std::shared_ptr<pep::CoreClient> client) {
          return client->getAccessManagerProxy()->amaRemoveColumnGroup(column, force);
        });
      }
    };

  protected:
    inline std::optional<std::string> getRelativeDocumentationUrl() const override { return "using-pepcli#ama-columngroup"; }

    std::vector<std::shared_ptr<Command>> createChildCommands() override {
      return {std::make_shared<AmaColumnGroupCreateCommand>(*this),
              std::make_shared<AmaColumnGroupRemoveCommand>(*this)};
    }
  };

  class CommandAmaParticipantGroup : public ChildCommandOf<CommandAma> {
  public:
    explicit CommandAmaParticipantGroup(CommandAma& parent)
      : ChildCommandOf<CommandAma>("group", "Administer participant groups", parent) {
    }

  private:
    class AmaParticipantGroupSubCommand : public ChildCommandOf<CommandAmaParticipantGroup> {
    protected:
      AmaParticipantGroupSubCommand(const std::string& name, const std::string& description, CommandAmaParticipantGroup& parent)
        : ChildCommandOf<CommandAmaParticipantGroup>(name, description, parent) {
      }

      pep::commandline::Parameters getSupportedParameters() const override {
        return ChildCommandOf<CommandAmaParticipantGroup>::getSupportedParameters()
          + pep::commandline::Parameter("group", "Name of participant group").value(pep::commandline::Value<std::string>().positional().required());
      }

      std::string getParticipantGroupName() const {
        return this->getParameterValues().get<std::string>("group");
      }
    };

    class AmaParticipantGroupExistenceSubCommand : public AmaParticipantGroupSubCommand {
    public:
      using AmProxyMethod = rxcpp::observable<pep::FakeVoid> (pep::AccessManagerProxy::*)(std::string) const;

    private:
      AmProxyMethod mMethod;

    public:
      AmaParticipantGroupExistenceSubCommand(const std::string& name, const std::string& description, AmProxyMethod method, CommandAmaParticipantGroup& parent)
        : AmaParticipantGroupSubCommand(name, description, parent), mMethod(method) {
      }

    protected:
      int execute() override {
        return executeEventLoopFor([group = this->getParticipantGroupName(), method = mMethod](std::shared_ptr<pep::CoreClient> client) {
          auto& am = *client->getAccessManagerProxy();
          return (am.*method)(group);
        });
      }
    };

    class AmaParticipantGroupRemoveSubCommand : public AmaParticipantGroupSubCommand {
    public:
      AmaParticipantGroupRemoveSubCommand(const std::string& name, const std::string& description, CommandAmaParticipantGroup& parent)
        : AmaParticipantGroupSubCommand(name, description, parent) {
      }

    protected:
      pep::commandline::Parameters getSupportedParameters() const override {
        return AmaParticipantGroupSubCommand::getSupportedParameters()
          + pep::commandline::Parameter("force", "Remove participant group even if it still has associated participants and / or access rules. Also removes all participant connections and access rules.").shorthand('f');
      }

      int execute() override {
        return executeEventLoopFor([group = this->getParticipantGroupName(), force = this->getParameterValues().has("force")](std::shared_ptr<pep::CoreClient> client) {
          return client->getAccessManagerProxy()->amaRemoveParticipantGroup(group, force);
        });
      }
    };


    class AmaParticipantGroupingSubCommand : public AmaParticipantGroupSubCommand {
    public:
      using AmProxyMethod = rxcpp::observable<pep::FakeVoid> (pep::AccessManagerProxy::*)(std::string, const pep::PolymorphicPseudonym&) const;

    private:
      AmProxyMethod mMethod;

    public:
      AmaParticipantGroupingSubCommand(const std::string& name, const std::string& description, AmProxyMethod method, CommandAmaParticipantGroup& parent)
        : AmaParticipantGroupSubCommand(name, description, parent), mMethod(method) {
      }

    protected:
      pep::commandline::Parameters getSupportedParameters() const override {
        return AmaParticipantGroupSubCommand::getSupportedParameters()
          + pep::commandline::Parameter("participant", "Participant identifier or polymorphic pseudonym").value(pep::commandline::Value<std::string>().positional().required());
      }

      int execute() override {
        return executeEventLoopFor([this](std::shared_ptr<pep::CoreClient> client) {
          return client->parsePPorIdentity(this->getParameterValues().get<std::string>("participant"))
            .concat_map([client, this](const pep::PolymorphicPseudonym& pp) {
            auto group = this->getParticipantGroupName();
            ParticipantGroup::AutoAssignContext::OnManualAssignment(group);
            auto& am = *client->getAccessManagerProxy();
            return (am.*mMethod)(group, pp);
              });
          });
      }
    };

    class AmaParticipantGroupAutoAssignCommand : public ChildCommandOf<CommandAmaParticipantGroup> {
    public:
      explicit AmaParticipantGroupAutoAssignCommand(CommandAmaParticipantGroup& parent)
        : ChildCommandOf<CommandAmaParticipantGroup>("auto-assign", "Update groups of non-test participants", parent) {
      }

    protected:
      pep::commandline::Parameters getSupportedParameters() const override {
        return ChildCommandOf<CommandAmaParticipantGroup>::getSupportedParameters()
          + pep::commandline::Parameter("mapname", "Use a different group name for a context name. Specify as \"contextName=groupName\"").value(pep::commandline::Value<std::string>().multiple())
          + pep::commandline::Parameter("wet", "Not a dry run: apply required changes");
      }

      int execute() override {
        const auto& vm = this->getParameterValues();
        return executeEventLoopFor([&vm](std::shared_ptr<pep::CoreClient> client) {
          auto context = ParticipantGroup::AutoAssignContext::Create(client, vm.has("wet"), vm.getOptionalMultiple<std::string>("mapname"));
          if (context->applyUpdates()) {
            std::cerr << "Performing a configuration run: updates will be applied." << std::endl;
          }
          else {
            std::cerr << "Performing a dry run: updates will be reported but not applied." << std::endl;
          }
          return ParticipantGroup::AutoAssign(context);
          });
      }
    };

  protected:
    inline std::optional<std::string> getRelativeDocumentationUrl() const override { return "using-pepcli#ama-group"; }

    std::vector<std::shared_ptr<Command>> createChildCommands() override {
      return {std::make_shared<AmaParticipantGroupExistenceSubCommand>("create",
                                                                       "Create new participant group",
                                                                       &pep::AccessManagerProxy::amaCreateParticipantGroup,
                                                                       *this),
              std::make_shared<AmaParticipantGroupRemoveSubCommand>("remove",
                                                                    "Remove participant group",
                                                                    *this),
              std::make_shared<AmaParticipantGroupingSubCommand>("addTo",
                                                                 "Add participant to group",
                                                                 &pep::AccessManagerProxy::amaAddParticipantToGroup,
                                                                 *this),
              std::make_shared<AmaParticipantGroupingSubCommand>("removeFrom",
                                                                 "Remove participant from group",
                                                                 &pep::AccessManagerProxy::amaRemoveParticipantFromGroup,
                                                                 *this),
              std::make_shared<AmaParticipantGroupAutoAssignCommand>(*this)};
    }
  };

protected:
  inline std::optional<std::string> getRelativeDocumentationUrl() const override { return "using-pepcli#ama"; }

  std::vector<std::shared_ptr<pep::commandline::Command>> createChildCommands() override {
    return {std::make_shared<CommandAmaQuery>(*this),
            std::make_shared<CommandAmaColumn>(*this),
            std::make_shared<CommandAmaColumnGroup>(*this),
            std::make_shared<CommandAmaParticipantGroup>(*this),
            std::make_shared<CommandAmaCgar>(*this),
            std::make_shared<CommandAmaPgar>(*this)};
  }
};

} // namespace

std::shared_ptr<ChildCommandOf<CliApplication>> pep::cli::CreateCommandAma(CliApplication& parent) {
  return std::make_shared<CommandAma>(parent);
}<|MERGE_RESOLUTION|>--- conflicted
+++ resolved
@@ -195,11 +195,7 @@
 }
 
 rxcpp::observable<std::shared_ptr<ParticipantGroup::Map>> ParticipantGroup::GetExisting(std::shared_ptr<pep::CoreClient> client) {
-<<<<<<< HEAD
-  return client->getAccessManagerProxy()->amaQuery(pep::AmaQuery())
-=======
-  return client->amaQuery(pep::AmaQuery{})
->>>>>>> 409b1445
+  return client->getAccessManagerProxy()->amaQuery(pep::AmaQuery{})
     .concat_map([](const pep::AmaQueryResponse& response) {return rxcpp::observable<>::iterate(response.mParticipantGroups); })
     .filter([](const pep::AmaQRParticipantGroup& group) {return AutoAssignContext::IsAutoAssignedGroupName(group.mName); })
     .concat_map([client](const pep::AmaQRParticipantGroup& group) {
@@ -414,17 +410,6 @@
       }
 
       return executeEventLoopFor([&vm, scriptPrintFilter](std::shared_ptr<pep::CoreClient> client) {
-<<<<<<< HEAD
-        pep::AmaQuery query;
-        query.mAt = pep::Timestamp(vm.get<int64_t>("at"));
-        query.mParticipantGroupFilter = vm.get<std::string>("participant-group");
-        query.mColumnGroupFilter = vm.get<std::string>("column-group");
-        query.mColumnFilter = vm.get<std::string>("column");
-        query.mColumnGroupModeFilter = vm.get<std::string>("column-mode");
-        query.mParticipantGroupModeFilter = vm.get<std::string>("participant-group-mode");
-        query.mUserGroupFilter = vm.get<std::string>("user-group");
-        return client->getAccessManagerProxy()->amaQuery(std::move(query))
-=======
         pep::AmaQuery query{
           .mAt = pep::GetOptionalValue(vm.getOptional<milliseconds::rep>("at"), [](milliseconds::rep ms) {
             return pep::Timestamp(milliseconds{ms});
@@ -436,8 +421,7 @@
           .mColumnGroupModeFilter = vm.get<std::string>("column-mode"),
           .mParticipantGroupModeFilter = vm.get<std::string>("participant-group-mode"),
         };
-        return client->amaQuery(std::move(query))
->>>>>>> 409b1445
+        return client->getAccessManagerProxy()->amaQuery(std::move(query))
         .map([scriptPrintFilter](pep::AmaQueryResponse res) {
 
           std::string offset = scriptPrintFilter.empty() ? "  " : "";
