#include <pep/assessor/notconnectedwidget.hpp>

#include <pep/auth/ServerTraits.hpp>

#include <pep/assessor/ui_notconnectedwidget.h>

<<<<<<< HEAD
void NotConnectedWidget::appendConnectionStatus(QString& destination, const std::string& facility, pep::ConnectionStatus status) const {
=======
void NotConnectedWidget::appendConnectionStatus(QString& destination, QString server, pep::ConnectionStatus status) const {
>>>>>>> b76943b9
  if (!status.connected) {
    const char *format{};

    switch (status.error.value()) {
    case boost::system::errc::wrong_protocol_type:
      format = "Cannot connect to %1 because it has a different version.";
      break;

    default:
      format = "Not connected to %1.";
      break;
    }

    if (!destination.isEmpty()) {
      destination += "\r\n\r\n";
    }
<<<<<<< HEAD
    destination += tr(format).arg(QString::fromStdString(facility).toLower());
=======
    destination += tr(format).arg(server);
>>>>>>> b76943b9
  }
}

NotConnectedWidget::NotConnectedWidget(pep::ConnectionStatus accessManager, pep::ConnectionStatus keyServer, pep::ConnectionStatus storageFacility, QWidget* parent) :
  QWidget(parent), accessManager(accessManager), keyServer(keyServer), storageFacility(storageFacility), ui(new Ui::NotConnectedWidget) {
  ui->setupUi(this);
  QString text;

  appendConnectionStatus(text, pep::ServerTraits::AccessManager().description(), accessManager);
  appendConnectionStatus(text, pep::ServerTraits::KeyServer().description(), keyServer);
  appendConnectionStatus(text, pep::ServerTraits::StorageFacility().description(), storageFacility);

  if (text.isEmpty()) {
    text = tr("Your session has expired and you have been logged out. Please restart the application.");
  }

  ui->label->setText(text);
}

NotConnectedWidget::~NotConnectedWidget() {
  delete ui;
}<|MERGE_RESOLUTION|>--- conflicted
+++ resolved
@@ -4,11 +4,7 @@
 
 #include <pep/assessor/ui_notconnectedwidget.h>
 
-<<<<<<< HEAD
-void NotConnectedWidget::appendConnectionStatus(QString& destination, const std::string& facility, pep::ConnectionStatus status) const {
-=======
-void NotConnectedWidget::appendConnectionStatus(QString& destination, QString server, pep::ConnectionStatus status) const {
->>>>>>> b76943b9
+void NotConnectedWidget::appendConnectionStatus(QString& destination, const std::string& server, pep::ConnectionStatus status) const {
   if (!status.connected) {
     const char *format{};
 
@@ -25,11 +21,7 @@
     if (!destination.isEmpty()) {
       destination += "\r\n\r\n";
     }
-<<<<<<< HEAD
-    destination += tr(format).arg(QString::fromStdString(facility).toLower());
-=======
-    destination += tr(format).arg(server);
->>>>>>> b76943b9
+    destination += tr(format).arg(QString::fromStdString(server).toLower());
   }
 }
 
