--- conflicted
+++ resolved
@@ -10,14 +10,8 @@
 
 namespace pep {
 
-<<<<<<< HEAD
 Signature Signature::Make(const std::string& data, const X509Identity& identity, bool isLogCopy, SignatureScheme scheme) {
-  auto timestamp = Timestamp();
-=======
-Signature Signature::create(const std::string& data, X509CertificateChain chain,
-      const AsymmetricKey& privateKey, bool isLogCopy, SignatureScheme scheme) {
   auto timestamp = TimeNow();
->>>>>>> 409b1445
 
   Sha512 hasher;
   hasher.update(PackUint32BE(static_cast<uint32_t>(scheme)));
