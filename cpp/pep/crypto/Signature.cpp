#include <pep/crypto/Signature.hpp>
#include <pep/utils/Sha.hpp>
#include <pep/utils/Bitpacking.hpp>
#include <pep/utils/Log.hpp>
#include <pep/utils/MiscUtil.hpp>

#include <sstream>

using namespace std::chrono;

namespace pep {

<<<<<<< HEAD
Signature Signature::create(std::string_view data, X509CertificateChain chain,
      const AsymmetricKey& privateKey, bool isLogCopy, SignatureScheme scheme) {
=======
Signature Signature::Make(const std::string& data, const X509Identity& identity, bool isLogCopy, SignatureScheme scheme) {
>>>>>>> 65fe4a92
  auto timestamp = TimeNow();

  Sha512 hasher;
  hasher.update(PackUint32BE(static_cast<uint32_t>(scheme)));
  if (scheme == SIGNATURE_SCHEME_V3) {
    hasher.update(PackUint64BE(static_cast<uint64_t>(TicksSinceEpoch<milliseconds>(timestamp))));
    hasher.update(data);
  } else if (scheme == SIGNATURE_SCHEME_V4) {
    hasher.update(PackUint64BE(static_cast<uint64_t>(TicksSinceEpoch<milliseconds>(timestamp))));
    hasher.update(PackUint8(static_cast<uint8_t>(isLogCopy)));
    hasher.update(data);
  } else {
    throw std::runtime_error("Unknown SignatureScheme");
  }

  return Signature(
    identity.getPrivateKey().signDigestSha256(hasher.digest().substr(0, 32)),
    identity.getCertificateChain(),
    scheme,
    timestamp,
    isLogCopy
  );
}

void Signature::assertValid(
    std::string_view data,
    const X509RootCertificates& rootCAs,
    std::optional<std::string> expectedCommonName,
    seconds timestampLeeway,
    bool expectLogCopy) const {
  if (mCertificateChain.begin() == mCertificateChain.end())
    throw Error("Invalid signature: empty certificate chain");
  if (!mCertificateChain.verify(rootCAs))
    throw Error("Invalid signature: certificate chain not trusted");
  if (expectedCommonName && *expectedCommonName != getLeafCertificateCommonName()) {
    std::ostringstream msg;
    msg << "Invalid signature: incorrect common name on leaf certificate "
        << "(expected " << Logging::Escape(*expectedCommonName) << " but got "
        << Logging::Escape(getLeafCertificateCommonName()) << ")";
    throw Error(msg.str());
  }
  if (mCertificateChain.begin()->hasTLSServerEKU())
    throw Error("Invalid signature: TLS certificate used instead of Signing certficiate");

  auto diff = Abs(mTimestamp - TimeNow());
  if (diff > timestampLeeway) {
    std::ostringstream msg;
    msg << "Invalid signature: timestamp differs by "
        << diff << " with current time; only a difference of "
        << timestampLeeway << " is allowed";
    throw SignatureValidityPeriodError(msg.str());
  }

  if (expectLogCopy && (mScheme < SIGNATURE_SCHEME_V4))
    throw Error("Invalid signature: scheme does not support is_log_copy");
  if (expectLogCopy != mIsLogCopy) {
    if (expectLogCopy)
      throw Error("Invalid signature: expected is_log_copy to be set");
    throw Error("Invalid signature: is_log_copy is set");
  }

  Sha512 hasher;
  hasher.update(PackUint32BE(static_cast<uint32_t>(mScheme)));
  if (mScheme == SIGNATURE_SCHEME_V3) {
    hasher.update(PackUint64BE(static_cast<uint64_t>(TicksSinceEpoch<milliseconds>(mTimestamp))));
    hasher.update(data);
  } else if (mScheme == SIGNATURE_SCHEME_V4) {
    hasher.update(PackUint64BE(static_cast<uint64_t>(TicksSinceEpoch<milliseconds>(mTimestamp))));
    hasher.update(PackUint8(static_cast<uint8_t>(mIsLogCopy)));
    hasher.update(data);
  } else {
    throw Error("Invalid signature: unknown SignatureScheme");
  }

  if (!mCertificateChain.begin()->getPublicKey().verifyDigestSha256(
        hasher.digest().substr(0, 32), mSignature))
    throw Error("Invalid signature: data does not match signature or chain");
}


std::string Signature::getLeafCertificateCommonName() const {
  if (mCertificateChain.begin() == mCertificateChain.end())
    return "";
  return mCertificateChain.begin()->getCommonName().value_or("");
}

std::string Signature::getLeafCertificateOrganizationalUnit() const {
  if (mCertificateChain.begin() == mCertificateChain.end())
    return "";
  return mCertificateChain.begin()->getOrganizationalUnit().value_or("");
}

X509Certificate Signature::getLeafCertificate() const {
  if (mCertificateChain.begin() == mCertificateChain.end()) return X509Certificate();
  return *mCertificateChain.begin();
}

}<|MERGE_RESOLUTION|>--- conflicted
+++ resolved
@@ -10,12 +10,7 @@
 
 namespace pep {
 
-<<<<<<< HEAD
-Signature Signature::create(std::string_view data, X509CertificateChain chain,
-      const AsymmetricKey& privateKey, bool isLogCopy, SignatureScheme scheme) {
-=======
-Signature Signature::Make(const std::string& data, const X509Identity& identity, bool isLogCopy, SignatureScheme scheme) {
->>>>>>> 65fe4a92
+Signature Signature::Make(std::string_view data, const X509Identity& identity, bool isLogCopy, SignatureScheme scheme) {
   auto timestamp = TimeNow();
 
   Sha512 hasher;
