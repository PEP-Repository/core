--- conflicted
+++ resolved
@@ -116,14 +116,8 @@
     throw Error("Checksum chain " + request.mName + " not found");
   }
   request.mName = checksumMapping->second;
-<<<<<<< HEAD
-  return mAccessManager.requestChecksumChain(std::move(request));
-=======
-  return mAccessManager
-          ->sendRequest<ChecksumChainResponse>(
-              Signed(request, mCertificateChain, mPrivateKey))
-          .op(RxGetOne());
->>>>>>> cbc68d9b
+  return mAccessManager.requestChecksumChain(std::move(request))
+    .op(RxGetOne());
 }
 
 rxcpp::observable<std::optional<std::vector<UserGroup>>> AuthserverBackend::findUserGroupsAndStorePrimaryIdIfMissing(
