#pragma once

#include <pep/rsk-pep/Pseudonyms.hpp>
#include <pep/crypto/Signed.hpp>

namespace pep {

class LocalPseudonyms {
public:
  EncryptedLocalPseudonym mAccessManager;
  EncryptedLocalPseudonym mStorageFacility;
  PolymorphicPseudonym mPolymorphic;
  std::optional<EncryptedLocalPseudonym> mAccessGroup{};

  // Ensures the underlying CurvePoint's are pre-packed for serialization.
  // See CurvePoint::ensurePacked().
  void ensurePacked() const;
};

class Ticket2 {
public:
  inline Ticket2() : mTimestamp(0) { }

  Timestamp mTimestamp;
  std::vector<std::string> mModes;
  std::vector<LocalPseudonyms> mPseudonyms;
  std::vector<std::string> mColumns;
  std::string mUserGroup;

  bool hasMode(const std::string& mode) const;
  std::vector<PolymorphicPseudonym> getPolymorphicPseudonyms() const;
};

template <>
class Signed<Ticket2> {
public:
  Signed() = default;
  Signed(
    Ticket2 ticket,
<<<<<<< HEAD
    const X509Identity& identity);
  SignedTicket2(
=======
    X509CertificateChain chain,
    const AsymmetricKey& privateKey);
  Signed(
>>>>>>> 27e95171
    std::optional<Signature> mSignature,
    std::optional<Signature> mTranscryptorSignature,
    std::string mData)
    : mSignature(std::move(mSignature)),
    mTranscryptorSignature(std::move(mTranscryptorSignature)),
    mData(std::move(mData)) { }

  std::optional<Signature> mSignature;
  std::optional<Signature> mTranscryptorSignature;
  std::string mData;

  Ticket2 openWithoutCheckingSignature() const;

  Ticket2 open(const X509RootCertificates& rootCAs,
    const std::string& accessGroup,
    const std::optional<std::string>& accessMode = std::nullopt) const;

  Ticket2 openForLogging(const X509RootCertificates& rootCAs) const;
};

class SignedTicket2ValidityPeriodError : public DeserializableDerivedError<SignedTicket2ValidityPeriodError> {
public:
  explicit inline SignedTicket2ValidityPeriodError(const std::string& description)
    : DeserializableDerivedError<SignedTicket2ValidityPeriodError>(description) { }
};

class TicketRequest2 {
public:
  std::vector<std::string> mModes;
  std::vector<std::string> mParticipantGroups;
  std::vector<PolymorphicPseudonym> mPolymorphicPseudonyms;
  std::vector<std::string> mColumnGroups;
  std::vector<std::string> mColumns;
  bool mRequestIndexedTicket = false; // TODO: remove
  bool mIncludeUserGroupPseudonyms = false;
};

template <>
class Signed<TicketRequest2> {
public:
<<<<<<< HEAD
  SignedTicketRequest2() = default;
  SignedTicketRequest2(TicketRequest2 ticketRequest,
    const X509Identity& identity);
  SignedTicketRequest2(
=======
  Signed() = default;
  Signed(TicketRequest2 ticketRequest,
    const X509CertificateChain& chain,
    const AsymmetricKey& privateKey);
  Signed(
>>>>>>> 27e95171
    std::optional<Signature> mSignature,
    std::optional<Signature> mLogSignature,
    std::string mData)
    : mSignature(std::move(mSignature)),
    mLogSignature(std::move(mLogSignature)),
    mData(std::move(mData)) { }

  TicketRequest2 openAsAccessManager(const X509RootCertificates& rootCAs);
  TicketRequest2 openAsTranscryptor(const X509RootCertificates& rootCAs);

  std::optional<Signature> mSignature;
  std::optional<Signature> mLogSignature;
  std::string mData;
};

using SignedTicket2 = Signed<Ticket2>;
using SignedTicketRequest2 = Signed<TicketRequest2>;

}<|MERGE_RESOLUTION|>--- conflicted
+++ resolved
@@ -37,14 +37,8 @@
   Signed() = default;
   Signed(
     Ticket2 ticket,
-<<<<<<< HEAD
     const X509Identity& identity);
-  SignedTicket2(
-=======
-    X509CertificateChain chain,
-    const AsymmetricKey& privateKey);
   Signed(
->>>>>>> 27e95171
     std::optional<Signature> mSignature,
     std::optional<Signature> mTranscryptorSignature,
     std::string mData)
@@ -85,18 +79,10 @@
 template <>
 class Signed<TicketRequest2> {
 public:
-<<<<<<< HEAD
-  SignedTicketRequest2() = default;
-  SignedTicketRequest2(TicketRequest2 ticketRequest,
-    const X509Identity& identity);
-  SignedTicketRequest2(
-=======
   Signed() = default;
   Signed(TicketRequest2 ticketRequest,
-    const X509CertificateChain& chain,
-    const AsymmetricKey& privateKey);
+    const X509Identity& identity);
   Signed(
->>>>>>> 27e95171
     std::optional<Signature> mSignature,
     std::optional<Signature> mLogSignature,
     std::string mData)
