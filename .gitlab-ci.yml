--- conflicted
+++ resolved
@@ -272,11 +272,7 @@
     - if: $RUN_CLEANUP == 'master' && $CI_COMMIT_BRANCH == $PEP_FOSS_DEVELOPMENT_BRANCH
       interruptible: false
   variables:
-<<<<<<< HEAD
-    GIT_STRATEGY: clone # For core#2681
-=======
     GIT_STRATEGY: clone # Fixes cleanup job: see https://gitlab.pep.cs.ru.nl/pep/core/-/issues/2681#note_53099
->>>>>>> 9fc1d42b
   dependencies: []
   resource_group: cleanup  # Do not run multiple cleanup jobs concurrently
   tags:
