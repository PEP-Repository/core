stages:
  - static-analysis
  - build
  - runtime-analysis
  - integration
  - upload
  - publish
  - cleanup
  - triggers

variables:
  GIT_SUBMODULE_STRATEGY: recursive
  FF_SCRIPT_SECTIONS: 'true'  # Enable collapsible sections per script line, with timings
  FF_TIMESTAMPS: true

  # The after_script: cannot fail. However, since gitlab runner 17.1 AFTER_SCRIPT_IGNORE_ERRORS can be set
  # to change this behaviour. See: https://gitlab.com/gitlab-org/gitlab-runner/-/merge_requests/4758
  AFTER_SCRIPT_IGNORE_ERRORS: 'false'

  BUILD_DIRECTORY: build
  STAGING_DIRECTORY: build/staging

  DEBUG_MODE: Debug
  RELEASE_MODE: Release

  CCACHE_EXPIRATION_TIME: 7d

  # For CI scripts
  CLEAN_CONAN: 1

  # When adding executables including unit tests below, also add them to /docker/services.Dockerfile

  EXECUTABLES_BASE: >-
    cpp/pep/apps/pepDumpShadowAdministration
    cpp/pep/apps/pepEnrollment
    cpp/pep/apps/pepGenerateSystemKeys
    cpp/pep/apps/pepRegistration
    cpp/pep/apps/pepToken
    cpp/pep/accessmanager/pepAccessManager
    cpp/pep/authserver/pepAuthserver
    cpp/pep/keyserver/pepKeyServer
    cpp/pep/registrationserver/pepRegistrationServer
    cpp/pep/storagefacility/pepStorageFacility
    cpp/pep/transcryptor/pepTranscryptor
    cpp/pep/cli/pepcli
    cpp/pep/logon/pepLogon
    cpp/pep/benchmark/pepbenchmark

  EXECUTABLE_CASTOR: >-
    cpp/pep/pullcastor/pepPullCastor

  EXECUTABLE_SERVERS: >-
    cpp/pep/servers/pepServers

  PATH_AUTOCOMPLETION: >-
    autocomplete

  EXECUTABLES_GO: >-
    go/src/pep.cs.ru.nl/pep-watchdog/pep-watchdog

  UNIT_TESTS_INTEGRATION: >-
    cpp/pep/apps/pepClientTest
    cpp/pep/storagefacility/pepStorageFacilityUnitTests

  UNIT_TESTS_BASE: >-
    cpp/pep/accessmanager/pepAccessManagerUnitTests
    cpp/pep/archiving/pepArchivingUnitTests
    cpp/pep/async/pepAsyncUnitTests
    cpp/pep/auth/pepAuthUnitTests
    cpp/pep/content/pepContentUnitTests
    cpp/pep/crypto/pepCryptoUnitTests
    cpp/pep/elgamal/pepElgamalUnitTests
    cpp/pep/keyserver/pepKeyServerUnitTests
    cpp/pep/morphing/pepMorphingUnitTests
    cpp/pep/networking/pepNetworkingUnitTests
    cpp/pep/rsk/pepRskUnitTests
    cpp/pep/rsk-pep/pepRskPepUnitTests
    cpp/pep/serialization/pepSerializationUnitTests
    cpp/pep/structure/pepStructureUnitTests
    cpp/pep/structuredoutput/pepStructuredOutputUnitTests
    cpp/pep/ticketing/pepTicketingUnitTests
    cpp/pep/utils/pepUtilsUnitTests
    cpp/pep/versioning/pepVersioningUnitTests

  UNIT_TESTS_CASTOR: >-
    cpp/pep/castor/pepCastorUnitTests

  UNIT_TESTS_CASTOR_KEYS: >-
    cpp/pep/castor/localhost.cert
    cpp/pep/castor/localhost.key

  BUILD_ALL_TARGETS:
    value: ''
    options:
      - ''
      - 'yes'
    description: Build all targets, specifically on Windows and MacOS

  # These may be set by when built from docker-build pipeline
  OVERRIDE_DOCKER_BUILD_REF:
    value: ''
    description: Override docker-build submodule commit
  DOCKER_BUILD_LOCKFILE_JOB:
    value: ''
    description: docker-build job number to download conan-ci.lock artifact from

  RUN_CLEANUP:
    value: 'no'
    options:
      - 'no'
      - 'master'  # Run if on master branch
      - 'dry'  # Dry run
    description: Cleanup obsolete containers & packages

  ENABLE_LINTER:
    value: 'no'
    options:
      - 'no'
      - 'yes'
    description: Enable linter during compilation

  LINTER_CONCURRENCY_LIMIT:
    value: '20'
    description: Limit the number of concurrent compiler jobs when linting

  IMAGE_TAG: $CI_COMMIT_SHA
  IMAGE_TAG_TEST: test-$CI_PIPELINE_ID-$CI_COMMIT_SHA

  IMAGE_PEP_SERVICES:          ${CI_REGISTRY}/${CI_PROJECT_PATH}/pep-services
  IMAGE_PEP_MONITORING:        ${CI_REGISTRY}/${CI_PROJECT_PATH}/pep-monitoring
  IMAGE_PEP_CLIENT:            ${CI_REGISTRY}/${CI_PROJECT_PATH}/client
  IMAGE_PEP_SCHEDULER:         ${CI_REGISTRY}/${CI_PROJECT_PATH}/pep-scheduler
  IMAGE_PEP_CONNECTOR:         ${CI_REGISTRY}/${CI_PROJECT_PATH}/pep-connector
  IMAGE_PEP_COMPOSE:           ${CI_REGISTRY}/${CI_PROJECT_PATH}/docker-compose
  # authserver itself is now part of the pep-services container, so we only need a separate apache/shibboleth container
  IMAGE_PEP_AUTHSERVER_APACHE: ${CI_REGISTRY}/${CI_PROJECT_PATH}/authserver_apache

  # Environment variables:
  # Use color for gtest output
  GTEST_COLOR: 1

# Applies to whole pipeline
workflow:
  rules:
    # Do not create MR pipelines (see https://docs.gitlab.com/ee/ci/pipelines/merge_request_pipelines.html ).
    # As soon as we use one `rules:` tag in a job, that job would run on any MR pipeline, unless specified otherwise.
    # Prevent that by disabling the whole pipeline in this case
    - if: $CI_PIPELINE_SOURCE != 'merge_request_event'

include:
  - local: /ci_cd/pep-foss-ci-settings.yml
  - local: /ci_cd/docker-common.yml
  - local: /ci_cd/gitlab-pages-ci.yml
  - local: /ci_cd/update-published-branch.yml
  # Make jobs by default interruptible if we are not on a protected branch
  # Workaround, see https://gitlab.com/gitlab-org/gitlab/-/issues/194023#note_1225906002
  - local: /ci_cd/interruptible-jobs.yml
    rules:
      - if: $CI_COMMIT_REF_PROTECTED != "true"

.docker_login: &docker_login
  docker login -u gitlab-ci-token -p "$CI_JOB_TOKEN" "$CI_REGISTRY"

.not-stable-release: &not-stable-release
  # Not on stable/release, unless $FORCE_BUILD_STABLE_RELEASE is set
  if: $FORCE_BUILD_STABLE_RELEASE != '' || ($CI_COMMIT_BRANCH != $PEP_FOSS_TESTING_BRANCH && $CI_COMMIT_BRANCH !~ $PEP_FOSS_NUMBERED_RELEASE_BRANCH_PATTERN && $CI_COMMIT_BRANCH != $PEP_FOSS_LATEST_RELEASE_BRANCH)

.skip-for-binaries-for-xyz:
  rules:
    - if: '$CI_COMMIT_REF_NAME =~ /^binaries_for_[0-9]+$/'
      when: never

# Sets credentials on the git repo in the current working directory to prevent "fatal: could not read Username"
# See https://gitlab.pep.cs.ru.nl/pep/core/-/issues/2741
#language=sh
.specify-local-git-credentials: &specify-local-git-credentials
  - git config user.email "support@pep.cs.ru.nl"
  - git config user.name "$NAME_USER"
  - |
    cat >./git-password.sh <<'EOF'
    #!/usr/bin/env sh
    exec echo "$PEP_GROUP_REPOSITORY_TOKEN"
    EOF
    chmod +x ./git-password.sh
    git config core.askPass "$PWD/git-password.sh"
# Checkout the right docker-build commit, if overridden, but keep potentially modified conan-ci.lock. Requires git
#language=sh
.checkout-docker-build-script-sh-steps: &checkout-docker-build-script-sh-steps
  - if [ -n "$OVERRIDE_DOCKER_BUILD_REF" ]; then
  -   cd ./docker-build/
  -   if [ -n "$DOCKER_BUILD_LOCKFILE_JOB" ]; then
  -     cp ./builder/conan/conan-ci.lock ../conan-ci.lock
  -     git reset --hard
  -   fi
  -   *specify-local-git-credentials
  -   git fetch origin "$OVERRIDE_DOCKER_BUILD_REF"
  -   git checkout FETCH_HEAD
  -   if [ -n "$DOCKER_BUILD_LOCKFILE_JOB" ]; then
  -     mv -f ../conan-ci.lock ./builder/conan/conan-ci.lock
  -     git diff
  -   fi
  -   cd ../
  - fi
#language=powershell
.checkout-docker-build-script-powershell-steps: &checkout-docker-build-script-powershell-steps
  - $PSNativeCommandUseErrorActionPreference = $true
  - if ($OVERRIDE_DOCKER_BUILD_REF) {
  -   cd ./docker-build/
  -   if ($DOCKER_BUILD_LOCKFILE_JOB) {
  -     cp ./builder/conan/conan-ci.lock ../conan-ci.lock
  -     git reset --hard
  -   '}'
  -   git fetch origin "$OVERRIDE_DOCKER_BUILD_REF"
  -   git checkout FETCH_HEAD
  -   if ($DOCKER_BUILD_LOCKFILE_JOB) {
  -     mv -Force ../conan-ci.lock ./builder/conan/conan-ci.lock
  -     git diff
  -   '}'
  -   cd ../
  - '}'

###############################################
# Configuration for the static-analysis stage #
###############################################

# Do docker-build submodule and RUNNER_IMAGE_TAG match?
check-docker-build-versions:
  stage: static-analysis
  tags: [docker-small]
  image: alpine
  rules:
    # Allow failure on feature branches for submodule updates where a new builder image is not immediately required
    - if: $CI_COMMIT_BRANCH != $PEP_FOSS_DEVELOPMENT_BRANCH && $CI_COMMIT_BRANCH != $PEP_FOSS_TESTING_BRANCH && $CI_COMMIT_BRANCH !~ $PEP_FOSS_NUMBERED_RELEASE_BRANCH_PATTERN && $CI_COMMIT_BRANCH != $PEP_FOSS_LATEST_RELEASE_BRANCH
      allow_failure: true
    - when: on_success
  before_script:
    - apk add --no-cache git
  #language=sh
  script:
    - if [ -z "$OVERRIDE_DOCKER_BUILD_REF" ]; then
    -   docker_build_sha="$(cd ./docker-build/ && git rev-parse HEAD)"
    #   Check if $RUNNER_IMAGE_TAG contains $docker_build_sha (cannot use [[=~]] on bare alpine as it's a bash builtin)
    -   |
        if [ "${RUNNER_IMAGE_TAG#*"$docker_build_sha"}" == "$RUNNER_IMAGE_TAG" ]; then
          >&2 echo "docker-build submodule is on a different commit ($docker_build_sha) than RUNNER_IMAGE_TAG ($RUNNER_IMAGE_TAG)"
          exit 1
    -   fi
    - fi

analyse-source:
  stage: static-analysis
  tags: [docker-small]
  image: alpine:latest
  variables:
    GIT_SUBMODULE_STRATEGY: none
    GIT_DEPTH: 1
  before_script:
    - apk update -qq && apk add --no-cache bash git shellcheck
  script:
    - ./scripts/analyse-scripts.sh
    - ./scripts/analyse-source.sh

#######################################
# Configuration for the cleanup stage #
#######################################

cleanup:
  stage: cleanup
  rules:
    - if: $RUN_CLEANUP == 'dry'
      # Run dry-run immediately
      needs: []
    - if: $RUN_CLEANUP == 'master' && $CI_COMMIT_BRANCH == $PEP_FOSS_DEVELOPMENT_BRANCH
      interruptible: false
  variables:
    # Fixes cleanup job: see https://gitlab.pep.cs.ru.nl/pep/core/-/issues/2681#note_53099
    GIT_STRATEGY: clone
    GIT_DEPTH: 0 # No shallow clone
  dependencies: []
  resource_group: cleanup  # Do not run multiple cleanup jobs concurrently
  tags:
    - docker-small
  image: alpine
  #language=sh
  script:
    - apk add --no-cache curl git jq yq
    - *checkout-docker-build-script-sh-steps
    - |
      if [ "$RUN_CLEANUP" != dry ]; then
        ./scripts/gitlab-cleanup.sh clean-foss --api-key="$PEP_GROUP_API_MAINTAINER_TOKEN" --unshallow --no-dry-run
      else
        ./scripts/gitlab-cleanup.sh clean-foss --api-key="$PEP_GROUP_READ_API_TOKEN" --unshallow
      fi

#################################################
# Configuration for builds and associated tests #
#################################################

# You can set a tag `limit_concurrency:<VALUE>` on a gitlab runner if it runs out of memory.
# Jobs can invoke this anchor to retrieve the configured <VALUE> (if any) into the "concurrency_limit" variable.
.set_concurrency_limit: &set_concurrency_limit |
  concurrency_limit=$(echo "$CI_RUNNER_TAGS" | jq -r '.[]' | sed -n 's/^limit_concurrency:\([0-9]\+\)$/\1/p')
  if [ -z "$concurrency_limit" ]; then
    >&2 echo "No concurrency limit specified"
  else
    >&2 echo "Concurrency limit is $concurrency_limit"
  fi

#language=sh
# We don't want errors about [[deprecated]] library functions in stable/release branches
.set-enable-deprecation-errors: &set-enable-deprecation-errors
  # Is stable or release build?
  - if [[ $CI_COMMIT_REF_NAME =~ /^binaries_for_[0-9]+$ ]]
    || [ "$CI_COMMIT_BRANCH" = "$PEP_FOSS_TESTING_BRANCH" ]
    || [[ $CI_COMMIT_BRANCH =~ $PEP_FOSS_NUMBERED_RELEASE_BRANCH_PATTERN ]]
    || [ "$CI_COMMIT_BRANCH" = "$PEP_FOSS_LATEST_RELEASE_BRANCH" ]
  - then
  -   enable_deprecation_errors=OFF
  - else
  -   enable_deprecation_errors=ON
  - fi

.ccache-configuration: &ccache-configuration
  cache:
    paths:
      - ccache/
    key: "ccache"

  before_script:
    # See https://ccache.dev/manual/4.9.1.html#config_base_dir
    - export CCACHE_BASEDIR="$PWD"

    # Instruct Ccache to use our cache directory (shared between jobs)
    - export CCACHE_DIR="$PWD/ccache"

    # Remove old(ish) cache entries, as the cache upload was taking longer than the job itself
    - ccache --evict-older-than "$CCACHE_EXPIRATION_TIME" || true

    # Print Ccache stats before each job
    # The ternary part allows us to reference this config from images where Ccache is not available directly (eg flatpak)
    - ccache --zero-stats 2> /dev/null || true
    - ccache --show-stats --verbose 2> /dev/null || true

# Print Ccache stats after each job, refer to this in after_script
# We need to specify CCACHE_DIR explicitly because somehow CCACHE_DIR is wiped at this point
.ccache-print: &ccache-print |
  CCACHE_DIR="$PWD/ccache" ccache --show-stats --verbose 2> /dev/null || true

.stage-artifacts: &stage-artifacts |
  ./ci_cd/stage-built-files.sh --source-prefix "$BUILD_DIRECTORY" --dest-prefix "$STAGING_DIRECTORY" "$ARTIFACTS"

.run-tests: &run-tests
  - |
    DID_JOB_FAIL=0
    for TEST in $TESTS; do
      if ! ./ci_cd/run-test-executable.sh "$STAGING_DIRECTORY" "$MEM_ANALYSIS_TOOL" "$TEST" --gtest_output="xml:$CI_PROJECT_DIR/temp/"; then
        DID_JOB_FAIL=1
      fi
    done
    exit $DID_JOB_FAIL

# This code is (only) executed on Windows CI runners, which are provisioned with Git (Bash) installed to the specified location.
.run-tests-windows: &run-tests-windows
  - |
    $testsArray = $TESTS -split ' ';
    $DID_JOB_FAIL = 0
    foreach ($TEST in $testsArray) {
      & "$env:ProgramFiles\Git\bin\bash.exe" ./ci_cd/run-test-executable.sh "$STAGING_DIRECTORY" "$MEM_ANALYSIS_TOOL" "$TEST.exe" "--gtest_output=xml:$CI_PROJECT_DIR/temp/"
      if ($LASTEXITCODE -ne 0) {
        $DID_JOB_FAIL = 1
      }
    }
    exit $DID_JOB_FAIL

retrieve-lockfile:
  stage: build
  needs: []
  rules:
    - if: $DOCKER_BUILD_LOCKFILE_JOB
  tags:
    - docker-small
  image: alpine
  before_script:
    - apk add --no-cache curl jq
  #language=sh
  script:
    - echo "Retrieving lockfile from job ${CI_SERVER_URL}/${DOCKER_BUILD_PROJECT}/-/jobs/${DOCKER_BUILD_LOCKFILE_JOB}"
    - docker_build_project_urlencode="$(printf %s "${DOCKER_BUILD_PROJECT}" | jq --slurp --raw-input --raw-output @uri)"
    - >
      curl --no-progress-meter --fail --location --header "PRIVATE-TOKEN: ${PEP_GROUP_READ_API_TOKEN}"
      "${CI_API_V4_URL}/projects/${docker_build_project_urlencode}/jobs/${DOCKER_BUILD_LOCKFILE_JOB}/artifacts/conan-ci.lock"
      --output ./docker-build/builder/conan/conan-ci.lock
  artifacts:
    paths:
      - ./docker-build/builder/conan/conan-ci.lock

.ubuntu-build-base:
  <<: *ccache-configuration
  stage: build
  tags:
    - docker
  needs:
    - job: retrieve-lockfile
      optional: true
  #language=bash
  script:
    - *checkout-docker-build-script-sh-steps
    - *set_concurrency_limit
    - if [ "$ENABLE_LINTER" = yes ]; then
        # Cap to $LINTER_CONCURRENCY_LIMIT
    -   if [ -z "$concurrency_limit" ] || [ "$concurrency_limit" -gt "$LINTER_CONCURRENCY_LIMIT" ]; then
    -     concurrency_limit="$LINTER_CONCURRENCY_LIMIT"
    -   fi
    - fi
    - |
      if [ -n "$concurrency_limit" ]; then
        concurrency_option_conan="-c:a tools.build:jobs=$concurrency_limit"
      fi
    # Do not build dependencies, should already be built in docker-build
    - >
      conan install ./
      --lockfile=./docker-build/builder/conan/conan-ci.lock
      -s build_type=$CMAKE_BUILD_TYPE
      $concurrency_option_conan
      -o "&:with_assessor=False"
      -o "&:with_castor=$WITH_CASTOR"
      -o "&:with_tests=$WITH_TESTS"
      -o "&:with_benchmark=$WITH_BENCHMARK"
      -o "&:custom_build_folder=True"
      --output-folder=./$BUILD_DIRECTORY/
    - build_type_lower=$(echo $CMAKE_BUILD_TYPE | tr '[:upper:]' '[:lower:]')
    - *set-enable-deprecation-errors
    - >
      cmake --preset conan-$build_type_lower
      -DCMAKE_C_COMPILER_LAUNCHER=ccache
      -DCMAKE_CXX_COMPILER_LAUNCHER=ccache
      -DENABLE_CLANG_TIDY="$ENABLE_LINTER"
      -DBUILD_GO_SERVERS=$BUILD_GO_SERVERS
      -DENABLE_OAUTH_TEST_USERS=OFF
      -DHTTPSERVER_WITH_TLS=Off
      -DDEPRECATED_WARNINGS_AS_ERROR="$enable_deprecation_errors"
      -DVERIFY_HEADERS_STANDALONE=$VERIFY_HEADERS_STANDALONE
    - cmake --build --preset conan-$build_type_lower
  after_script:
    - if [ "$CI_JOB_STATUS" == "canceled" ]; then exit 0; fi
    - *stage-artifacts
    - *ccache-print

.ubuntu-build-with-tests-base:
  extends:
    - .ubuntu-build-base
  variables:
    TESTS: "$UNIT_TESTS_BASE $UNIT_TESTS_CASTOR"
    ARTIFACTS: >-
      $UNIT_TESTS_BASE
      $UNIT_TESTS_CASTOR
      $UNIT_TESTS_CASTOR_KEYS
  artifacts:
    expire_in: 8h
    paths:
      - $STAGING_DIRECTORY

#################### Ubuntu LTS Debug ####################

.ubuntu-lts-settings:
  image: ${BUILDER_IMAGE_UBUNTU_LTS}
  variables:
    BUILD_GO_SERVERS: "on"
    WITH_CASTOR: "True"
    WITH_TESTS: "True"

.ubuntu-lts-debug-settings:
  extends: .ubuntu-lts-settings
  rules:
    - if: '$CI_COMMIT_REF_NAME == $PEP_FOSS_DEVELOPMENT_BRANCH'
  variables:
    CMAKE_BUILD_TYPE: "$DEBUG_MODE"
    WITH_BENCHMARK: "False"
    MEM_ANALYSIS_TOOL: "none"
    VERIFY_HEADERS_STANDALONE: "off"

ubuntu-lts-debug:
  extends:
    - .ubuntu-build-with-tests-base
    - .ubuntu-lts-debug-settings

#################### Ubuntu LTS Debug w/o Castor ####################

ubuntu-lts-debug-without-castor: # Can't use the ubuntu-build-with-tests-base template (anchor) job because it doesn't produce some of the artifacts
  extends:
    - .ubuntu-build-base
    - .ubuntu-lts-debug-settings
  rules:
    - if: '$CI_COMMIT_REF_NAME == $PEP_FOSS_DEVELOPMENT_BRANCH'
  variables:
    WITH_CASTOR: "False"
    MEM_ANALYSIS_TOOL: "none"
    ARTIFACTS: "$UNIT_TESTS_BASE"
  artifacts:
    expire_in: 8h
    paths:
      - $STAGING_DIRECTORY

#################### Ubuntu LTS Release ####################

.ubuntu-lts-release-settings:
  extends: .ubuntu-lts-settings
  variables:
    CMAKE_BUILD_TYPE: "$RELEASE_MODE"
    MEM_ANALYSIS_TOOL: "valgrind"
    WITH_BENCHMARK: "True"
    VERIFY_HEADERS_STANDALONE: "on"

ubuntu-lts-release:
  extends:
    - .ubuntu-build-base
    - .ubuntu-lts-release-settings
  variables:
    ARTIFACTS: >-
      $PATH_AUTOCOMPLETION
      $EXECUTABLES_BASE
      $EXECUTABLE_CASTOR
      $EXECUTABLES_GO
      $UNIT_TESTS_INTEGRATION
      $UNIT_TESTS_BASE
      $UNIT_TESTS_CASTOR
      $UNIT_TESTS_CASTOR_KEYS
  artifacts:
    expire_in: 8h
    paths:
      - $STAGING_DIRECTORY

ubuntu-lts-release-manual-lint:
  extends:
    - .ubuntu-build-base
    - .ubuntu-lts-release-settings
  rules:
    # Redundant if we're already linting
    - if: $ENABLE_LINTER == "yes"
      when: never
    - <<: *not-stable-release
      when: manual
      # Make pipeline still continue without manual action (default for when:manual outside of rules)
      allow_failure: true
  variables:
    ENABLE_LINTER: yes

#################### Ubuntu Rolling Debug ####################

.ubuntu-rolling-settings:
  image: ${BUILDER_IMAGE_UBUNTU_ROLLING}
  variables:
    BUILD_GO_SERVERS: "off"
    WITH_CASTOR: "True"
    MEM_ANALYSIS_TOOL: "none"
    WITH_TESTS: "True"
    WITH_BENCHMARK: "False"

.ubuntu-rolling-debug-settings:
  extends: .ubuntu-rolling-settings
  variables:
    CMAKE_BUILD_TYPE: "$DEBUG_MODE"
    VERIFY_HEADERS_STANDALONE: "off"
  rules:
    - !reference [ .skip-for-binaries-for-xyz, rules ]
    - when: on_success

ubuntu-rolling-debug:
  extends:
    - .ubuntu-build-with-tests-base
    - .ubuntu-rolling-debug-settings

ubuntu-rolling-debug-manual-lint:
  extends:
    - .ubuntu-build-base
    - .ubuntu-rolling-debug-settings
  rules:
    # Redundant if we're already linting
    - if: $ENABLE_LINTER == "yes"
      when: never
    - <<: *not-stable-release
      when: manual
      # Make pipeline still continue without manual action (default for when:manual outside of rules)
      allow_failure: true
  variables:
    ENABLE_LINTER: yes

#################### Ubuntu Rolling Release ####################

.ubuntu-rolling-release-settings:
  extends: .ubuntu-rolling-settings
  rules:
    - if: '$CI_COMMIT_REF_NAME == $PEP_FOSS_DEVELOPMENT_BRANCH'
  variables:
    CMAKE_BUILD_TYPE: "$RELEASE_MODE"
    VERIFY_HEADERS_STANDALONE: "on"

ubuntu-rolling-release:
  extends:
    - .ubuntu-build-with-tests-base
    - .ubuntu-rolling-release-settings


#################### Python Packages ####################

build-pep-connector:
  stage: build
  image: ${BUILDER_IMAGE_UBUNTU_LTS}
  tags:
    - docker-small
  script:
    # Get major and minor version from version.json
    - MAJOR_VERSION=$(./scripts/parse-version.sh get-major version.json)
    - MINOR_VERSION=$(./scripts/parse-version.sh get-minor version.json)
    # Create dynamic version with pipeline ID and job ID for CI builds
    - PACKAGE_VERSION="${MAJOR_VERSION}.${MINOR_VERSION}.${CI_PIPELINE_ID}.${CI_JOB_ID}"
    # Replace version in pyproject.toml, matches 'version ="any chars except double quotes", replaces it with the new version
    - sed -i "s/version = \"[^\"]*\"/version = \"${PACKAGE_VERSION}\"/" python/pep/pep_connector/pyproject.toml
    # The wheel will be picked up from this jobs artifacts to use in the pep-connector dockerfile
    - pipx run build --wheel --outdir $STAGING_DIRECTORY/python/pep/pep_connector python/pep/pep_connector
  artifacts:
    expire_in: 8h
    paths:
      - $STAGING_DIRECTORY

#################### Flatpak ####################

build-flatpak:
  <<: *ccache-configuration
  stage: build
  needs:
    - job: retrieve-lockfile
      optional: true
  tags:
    - docker
    - fast
  image: ${BUILDER_IMAGE_FLATPAK}
  script:
    - *set_concurrency_limit
    - |
      if [ -n "$concurrency_limit" ]; then
        concurrency_option="--jobs=$concurrency_limit"
      fi
    # Install base image with dependencies from docker-build
    - flatpak install -y /pep-base.flatpak
    # Pass through environment variables used by ./cpp/pep/CMakeLists.txt
    - |
      rm -f ./flatpak.env
      for env in CI_PROJECT_PATH CI_COMMIT_REF_NAME CI_COMMIT_SHA CI_PIPELINE_ID CI_JOB_ID CCACHE_EXPIRATION_TIME; do
        echo "export $env=$(printf %q "${!env}")" >>./flatpak.env
      done
    - flatpak-builder $concurrency_option --ccache --repo ./flatpak-repo ./flatpak-build ./flatpak/nl.ru.cs.pep.client.yml
    - flatpak build-bundle ./flatpak-repo ./pep.flatpak nl.ru.cs.pep.client --runtime-repo=https://flathub.org/repo/flathub.flatpakrepo
  after_script:
    - if [ "$CI_JOB_STATUS" == "canceled" ]; then exit 0; fi
    - *ccache-print
  artifacts:
    paths:
      - pep.flatpak

#################### Windows ####################

windows-client:
  stage: build
  needs:
    - job: retrieve-lockfile
      optional: true
  tags:
<<<<<<< HEAD
    - windows-parallel
  rules:
    - if: $FAST_DEPLOY
      when: never
    - *not-stable-release
=======
    - windows
>>>>>>> 02673c27
  #language=powershell
  script:
    - *checkout-docker-build-script-powershell-steps
    # Explicitly invoke cmd with call for proper error propagation when statements follow (conditional) exit /B inside if (see !1744)
    - cmd /c "call ./ci_cd/windows-ci-build.bat wixlib Release"
  artifacts:
    expire_in: 7d
    paths:
      - $BUILD_DIRECTORY/wix/artifacts
      - $BUILD_DIRECTORY/wix/pepBinaries.wixlib

windows-all-targets:
  stage: build
  needs:
    - job: retrieve-lockfile
      optional: true
  variables:
    CMAKE_BUILD_TYPE: "$DEBUG_MODE"
  tags:
    - windows-parallel
  rules:
    - if: $BUILD_ALL_TARGETS
      when: on_success
    - when: manual
      # Make pipeline still continue without manual action (default for when:manual outside of rules)
      allow_failure: true
  #language=powershell
  script: # Explicitly invoke cmd with call for proper error propagation when statements follow (conditional) exit /B inside if (see !1744)
    - *checkout-docker-build-script-powershell-steps
    - cmd /c "call ./ci_cd/windows-ci-build.bat all-targets $CMAKE_BUILD_TYPE"
    - $EXECUTABLES = "$EXECUTABLES_BASE
                      $EXECUTABLE_SERVERS
                      $UNIT_TESTS_INTEGRATION
                      $UNIT_TESTS_BASE"
    - '& "C:\Program Files\Git\bin\bash.exe" ./ci_cd/stage-built-files.sh --source-prefix "$BUILD_DIRECTORY"
                                                                          --dest-prefix "$STAGING_DIRECTORY"
                                                                          --build-mode "$CMAKE_BUILD_TYPE"
                                                                          --append-extension ".exe"
                                                                          "$EXECUTABLES"'
    # For some reason the go executables are not placed in a build mode subdirectory
    - '& "C:\Program Files\Git\bin\bash.exe" ./ci_cd/stage-built-files.sh --source-prefix "$BUILD_DIRECTORY"
                                                                          --dest-prefix "$STAGING_DIRECTORY"
                                                                          --append-extension ".exe"
                                                                          "$EXECUTABLES_GO"'
  retry:
    max: 1
    when: job_execution_timeout
  artifacts:
    expire_in: 8h
    paths:
      - $STAGING_DIRECTORY

#################### MacOS ####################

.macos-client-base:
  <<: *ccache-configuration
  stage: build
  needs:
    - job: retrieve-lockfile
      optional: true
  variables:
    BUILD_GO_SERVERS: "off"
  script:
    - *checkout-docker-build-script-sh-steps
    - *set-enable-deprecation-errors
    - ENABLE_DEPRECATION_ERRORS="$enable_deprecation_errors" ./ci_cd/macos-ci-build-app-bins.sh
  after_script:
    - if [ "$CI_JOB_STATUS" == "canceled" ]; then exit 0; fi
    - *ccache-print
  artifacts:
    expire_in: 7d

macos-client-x86:
  extends: .macos-client-base
  tags:
    - macos-intel
  artifacts:
    paths:
      - $BUILD_DIRECTORY/macOS_x86_64_bins.zip

macos-client-arm:
  extends: .macos-client-base
  tags:
    - macos-arm64
  artifacts:
    paths:
      - $BUILD_DIRECTORY/macOS_arm64_bins.zip

.macos-all-targets-base:
  stage: build
  needs:
    - job: retrieve-lockfile
      optional: true
  rules:
    - if: $BUILD_ALL_TARGETS
      when: on_success
    - when: manual
      # Make pipeline still continue without manual action (default for when:manual outside of rules)
      allow_failure: true
  variables:
    WITH_CASTOR: "False" # Currently castor does not compile on macOS
    MEM_ANALYSIS_TOOL: "none"
    ARTIFACTS: >-
      $EXECUTABLES_BASE
      $EXECUTABLE_SERVERS
      $EXECUTABLES_GO
      $UNIT_TESTS_INTEGRATION
      $UNIT_TESTS_BASE
  #language=bash
  script:
    - *checkout-docker-build-script-sh-steps
    - export CMAKE_COLOR_DIAGNOSTICS=ON  # Let CMake pass -fcolor-diagnostics
    - export CLICOLOR_FORCE=1  # Colored output for e.g. Conan & Ninja (otherwise -fcolor-diagnostics still won't work)
    - >
      conan install .
      --lockfile="docker-build/builder/conan/conan-ci.lock"
      --profile:all="docker-build/builder/conan/conan_profile"
      --build=missing
      -s:a os.version=13.3
      -s:a build_type="Debug"
      -o "&:with_assessor=True"
      -o "&:with_servers=True"
      -o "&:with_castor=$WITH_CASTOR"
      -o "&:with_tests=True"
      -o "&:with_benchmark=True"
      -o "&:custom_build_folder=True"
      --output-folder=./$BUILD_DIRECTORY/
    - |
      if [[ -n "$CLEAN_CONAN" ]]; then
      echo 'Cleaning Conan cache.'
      # Remove old recipes
      conan remove '*' --lru 4w --confirm
      # Remove old packages
      conan remove '*:*' --lru 4w --confirm
      # Remove some temporary build files (excludes binaries)
      conan cache clean --build --temp
      fi
    - *set-enable-deprecation-errors
    - >
      cmake --preset conan-debug
      -DCMAKE_C_COMPILER_LAUNCHER=ccache
      -DCMAKE_CXX_COMPILER_LAUNCHER=ccache
      -DBUILD_GO_SERVERS=ON
      -DENABLE_OAUTH_TEST_USERS=OFF
      -DDEPRECATED_WARNINGS_AS_ERROR="$enable_deprecation_errors"
      -DVERIFY_HEADERS_STANDALONE=ON
    - cmake --build --preset conan-debug
  after_script:
    - if [ "$CI_JOB_STATUS" == "canceled" ]; then exit 0; fi
    - *stage-artifacts
  artifacts:
    expire_in: 8h
    paths:
      - $STAGING_DIRECTORY

macos-all-targets-x86:
  extends: .macos-all-targets-base
  tags:
    - macos-intel

macos-all-targets-arm:
  extends: .macos-all-targets-base
  tags:
    - macos-arm64

#################### Docker ####################

build-docker-images:
  stage: build
  extends: .dind
  image: ${BUILDER_IMAGE_UBUNTU_LTS}
  needs:
    - ubuntu-lts-release
    - build-pep-connector
  #language=sh
  script:
    - *docker_login
    - docker buildx build --pull
                          --push
                          --file "docker/services.Dockerfile"
                          --tag "$IMAGE_PEP_SERVICES:$IMAGE_TAG_TEST"
                          --build-arg "STAGING_DIRECTORY=$STAGING_DIRECTORY"
                          --build-arg "BASE_IMAGE=$RUNTIME_IMAGE_UBUNTU_LTS" .
    - docker buildx build --pull
                          --push
                          --file "docker/monitoring.Dockerfile"
                          --tag "$IMAGE_PEP_MONITORING:$IMAGE_TAG_TEST"
                          --build-arg "STAGING_DIRECTORY=$STAGING_DIRECTORY" .
    - docker buildx build --pull
                          --push
                          --file "docker/client.Dockerfile"
                          --tag "$IMAGE_PEP_CLIENT:$IMAGE_TAG_TEST"
                          --build-arg "STAGING_DIRECTORY=$STAGING_DIRECTORY"
                          --build-arg "BASE_IMAGE=$RUNTIME_IMAGE_UBUNTU_LTS" .
    - docker buildx build --pull
                          --push
                          --tag "$IMAGE_PEP_COMPOSE:$IMAGE_TAG_TEST" "docker/docker-compose"
    - docker buildx build --pull
                          --push
                          --tag "$IMAGE_PEP_AUTHSERVER_APACHE:$IMAGE_TAG_TEST" "docker/apache"
      ### Build derived images, these should be built after the base images
    - docker buildx build --pull
                          --push --file "docker/pep-scheduler.Dockerfile"
                          --tag "$IMAGE_PEP_SCHEDULER:$IMAGE_TAG_TEST"
                          --build-arg "STAGING_DIRECTORY=$STAGING_DIRECTORY"
                          --build-arg "BASE_IMAGE=$IMAGE_PEP_CLIENT:$IMAGE_TAG_TEST" .
    - docker buildx build --pull
                          --push --file "docker/pep-connector.Dockerfile"
                          --tag "$IMAGE_PEP_CONNECTOR:$IMAGE_TAG_TEST"
                          --build-arg "STAGING_DIRECTORY=$STAGING_DIRECTORY"
                          --build-arg "BASE_IMAGE=$IMAGE_PEP_SCHEDULER:$IMAGE_TAG_TEST" .

###############################################
# Configuration for the runtime-analysis stage#
###############################################

#################### Ubuntu ###################

.ubuntu-test-base:
  stage: runtime-analysis
  tags:
    - docker
  variables:
    TESTS: "$UNIT_TESTS_BASE"
  script:
    - *run-tests
  artifacts:
    reports:
      junit: temp/*.xml

ubuntu-lts-debug-test:
  extends:
    - .ubuntu-test-base
    - .ubuntu-lts-debug-settings
  needs: [ubuntu-lts-debug]

ubuntu-lts-debug-without-castor-test: # Can't use the ubuntu-test-base template (anchor) job because the pepCastorUnitTests executable is not available
  extends: .ubuntu-lts-debug-settings
  variables:
    WITH_CASTOR: "False"
    MEM_ANALYSIS_TOOL: "none"
    TESTS: "$UNIT_TESTS_BASE"
  needs: [ubuntu-lts-debug-without-castor]
  stage: runtime-analysis
  tags:
    - docker
  script:
    - *run-tests
  artifacts:
    reports:
      junit: temp/*.xml

ubuntu-lts-release-test:
  extends:
    - .ubuntu-test-base
    - .ubuntu-lts-release-settings
  needs: [ubuntu-lts-release]

ubuntu-rolling-debug-test:
  extends:
    - .ubuntu-test-base
    - .ubuntu-rolling-debug-settings
  needs: [ubuntu-rolling-debug]

ubuntu-rolling-release-test:
  extends:
    - .ubuntu-test-base
    - .ubuntu-rolling-release-settings
  needs: [ubuntu-rolling-release]

#################### Windows ##################

windows-test:
  stage: runtime-analysis
  variables:
    WITH_CASTOR: "True"
    MEM_ANALYSIS_TOOL: "none"
  tags:
    # Do not run in parallel with other tests, as we may bind to static ports.
    # May still run in parallel with build jobs.
    - windows-sequential
  needs: [windows-all-targets]
  script:
    - *run-tests-windows
  artifacts:
    reports:
      junit: temp/*.xml

#################### MacOS ####################

.macos-test-base:
  stage: runtime-analysis
  variables:
    WITH_CASTOR: "True"
    MEM_ANALYSIS_TOOL: "leaks"
    TESTS: "$UNIT_TESTS_BASE"
  script:
    - *run-tests
  artifacts:
    reports:
      junit: temp/*.xml

macos-x86-test:
  extends:
    - .macos-test-base
  tags:
    - macos-intel
  needs: [macos-all-targets-x86]

macos-arm-test:
  extends:
    - .macos-test-base
  tags:
    - macos-arm64
  needs: [macos-all-targets-arm]

#################### Docker ####################

pep-services-image-test:
  stage: runtime-analysis
  extends: .dind
  variables:
    TESTS: "$UNIT_TESTS_BASE"
  image: ${BUILDER_IMAGE_UBUNTU_LTS}
  needs:
    - job: build-docker-images
      artifacts: false
  #language=sh
  script:
    - *docker_login
    - |
     for TEST in $TESTS; do
       echo "Running test: $(basename $TEST)"
       docker run --pull=always --rm -v "$CI_PROJECT_DIR/temp/:/app/test-results" "$IMAGE_PEP_SERVICES:$IMAGE_TAG_TEST" /bin/bash -c "mkdir -p /app/test-results && /app/$(basename $TEST) --gtest_output=xml:/app/test-results/"
     done
  artifacts:
    reports:
      junit: temp/*.xml

##########################################
# Configuration for the integration stage#
##########################################

#################### Windows ####################

windows-local-integration:
  stage: integration
  tags:
<<<<<<< HEAD
    - windows-sequential
  rules:
    - if: $FAST_DEPLOY
      when: never
    - when: on_success
=======
    - windows
>>>>>>> 02673c27
  needs:
    - windows-all-targets
  script:
    - '& "C:\Program Files\Git\bin\bash.exe" ./tests/integration.sh --local --no-docker --build-dir "$STAGING_DIRECTORY"'

#################### MacOS ####################

.macos-local-integration-base:
  stage: integration
  script:
    - ./tests/integration.sh --local --no-docker --build-dir "$STAGING_DIRECTORY"

macos-local-integration-x86:
  extends: .macos-local-integration-base
  tags:
    - macos-intel
  needs:
    - macos-all-targets-x86

macos-local-integration-arm:
  extends: .macos-local-integration-base
  tags:
    - macos-arm64
  needs:
    - macos-all-targets-arm

#################### Docker ####################

docker-integration:
  stage: integration
  extends: .dind
  image: ${BUILDER_IMAGE_UBUNTU_LTS}
  needs:
    - job: build-docker-images
      artifacts: false
  script:
    - *docker_login
    # We only run the s3-roundtrip test on the second run, when we have already created the integration_data directory,
    # because that test generates relatively large data, and the artifacts become too large to upload otherwise.
    - ./tests/integration.sh --image $IMAGE_PEP_SERVICES:$IMAGE_TAG_TEST --tests-to-skip "s3-roundtrip"
    - cp -r temp/integration ./integration_data
    - ./tests/integration.sh --image $IMAGE_PEP_SERVICES:$IMAGE_TAG_TEST --reuse-secrets-and-data
  artifacts:
    expire_in: 8h
    paths:
      - ./integration_data


docker-integration-on-base-data:
  stage: integration
  extends: .dind
  image: ${BUILDER_IMAGE_UBUNTU_LTS}
  needs:
    - job: build-docker-images
      artifacts: false
  script:
    - *docker_login
    - tar xzf tests/test_input/base_integration_data.tar.gz
    - ./tests/integration.sh --image $IMAGE_PEP_SERVICES:$IMAGE_TAG_TEST --reuse-secrets-and-data --generated-data-dir base_integration_data

##########################################
#   Configuration for the upload stage   #
##########################################

.upload-base:
  stage: upload
  tags:
    - docker-small
  variables:
    GIT_STRATEGY: none # As these jobs only work on artifacts, we do not need the git repository
  interruptible: false # We do not want to interrupt jobs that upload things, to prevent partial uploads

.upload-curl-base:
  extends: .upload-base
  image: alpine:latest
  before_script:
    - apk add --no-cache curl

upload-wix-library:
  extends: .upload-curl-base
  needs: [windows-client]
  # fully single quoted, as ':' token is used
  script:
    - 'curl --no-progress-meter --fail
            --header "JOB-TOKEN: $CI_JOB_TOKEN"
            --upload-file "$BUILD_DIRECTORY/wix/pepBinaries.wixlib"
            "${CI_API_V4_URL}/projects/${CI_PROJECT_ID}/packages/generic/wixlibrary/${CI_COMMIT_SHA}/pepBinaries.wixlib"'

upload-macos-client-x86:
  extends: .upload-curl-base
  needs: [macos-client-x86]
  script:
    - 'curl --no-progress-meter --fail
            --header "JOB-TOKEN: $CI_JOB_TOKEN"
            --upload-file "$BUILD_DIRECTORY/macOS_x86_64_bins.zip"
            "${CI_API_V4_URL}/projects/${CI_PROJECT_ID}/packages/generic/macos-x86-bins/${CI_COMMIT_SHA}/macOS_x86_64_bins.zip"'

upload-macos-client-arm:
  extends: .upload-curl-base
  needs: [macos-client-arm]
  script:
    - 'curl --no-progress-meter --fail
            --header "JOB-TOKEN: $CI_JOB_TOKEN"
            --upload-file "$BUILD_DIRECTORY/macOS_arm64_bins.zip"
            "${CI_API_V4_URL}/projects/${CI_PROJECT_ID}/packages/generic/macos-arm-bins/${CI_COMMIT_SHA}/macOS_arm64_bins.zip"'

upload-flatpak:
  extends: .upload-curl-base
  needs: [build-flatpak]
  script:
    - 'curl --no-progress-meter --fail
            --header "JOB-TOKEN: $CI_JOB_TOKEN"
            --upload-file "pep.flatpak"
            "${CI_API_V4_URL}/projects/${CI_PROJECT_ID}/packages/generic/flatpak/${CI_COMMIT_SHA}/pep.flatpak"'

retag-pep-docker-images:
  extends: .upload-base
  image: docker
  needs:
    - job: pep-services-image-test
      artifacts: false
    - job: docker-integration
      artifacts: false
    - job: docker-integration-on-base-data
      artifacts: false
  #language=sh
  script:
    - *docker_login
    - docker buildx imagetools create "$IMAGE_PEP_SERVICES:$IMAGE_TAG_TEST" --tag "$IMAGE_PEP_SERVICES:$IMAGE_TAG"
    - docker buildx imagetools create "$IMAGE_PEP_MONITORING:$IMAGE_TAG_TEST" --tag "$IMAGE_PEP_MONITORING:$IMAGE_TAG"
    - docker buildx imagetools create "$IMAGE_PEP_CLIENT:$IMAGE_TAG_TEST" --tag "$IMAGE_PEP_CLIENT:$IMAGE_TAG"
    - docker buildx imagetools create "$IMAGE_PEP_COMPOSE:$IMAGE_TAG_TEST" --tag "$IMAGE_PEP_COMPOSE:$IMAGE_TAG"
    - docker buildx imagetools create "$IMAGE_PEP_AUTHSERVER_APACHE:$IMAGE_TAG_TEST" --tag "$IMAGE_PEP_AUTHSERVER_APACHE:$IMAGE_TAG"
    - docker buildx imagetools create "$IMAGE_PEP_SCHEDULER:$IMAGE_TAG_TEST" --tag "$IMAGE_PEP_SCHEDULER:$IMAGE_TAG"
    - docker buildx imagetools create "$IMAGE_PEP_CONNECTOR:$IMAGE_TAG_TEST" --tag "$IMAGE_PEP_CONNECTOR:$IMAGE_TAG"

##########################################
# Configuration for the trigger stage    #
##########################################

update-foss-submodule-in-dtap:
  stage: triggers
  dependencies: []
  rules:
    - if: $CI_COMMIT_BRANCH =~ $PEP_FOSS_NUMBERED_RELEASE_BRANCH_PATTERN
      when: never
    - if: $CI_COMMIT_BRANCH == $PEP_FOSS_LATEST_RELEASE_BRANCH
      when: never
    - !reference [.skip-for-binaries-for-xyz, rules]
    # Not for tag pipelines
    - if: $CI_COMMIT_BRANCH
  tags:
    - docker-small
  image: alpine:latest
  interruptible: false
  variables:
    GIT_STRATEGY: none  # Do not fetch nor clean working tree
  before_script:
    - apk add --no-cache git
  #language=sh
  script:
    # Set the displayed user with the commits that are about to be made
    - NAME_USER="Gitlab_CI_script"
    - DTAP_PROJ="pep/dtap"
    - git config --global user.email "support@pep.cs.ru.nl"
    - git config --global user.name "$NAME_USER"

    # Do not put token in the URL to prevent it from being printed on clone
    - |
      cat >./git-password.sh <<'EOF'
      #!/usr/bin/env sh
      exec echo "$PEP_GROUP_REPOSITORY_TOKEN"
      EOF
      chmod +x ./git-password.sh
      git config --global core.askPass "$PWD/git-password.sh"

    - rm -rf dtap
    # Clone the dtap repository shallowly via HTTPS
    - git clone
      --sparse
      --no-tags
      --depth=1
      --shallow-submodules
      "$CI_SERVER_URL/$DTAP_PROJ.git" dtap

    # Checkout the branch in dtap corresponding to current foss branch or create it
    - cd dtap
    - new_branch=''
    # Make sure we actually create a tracking branch in this shallow clone
    - git remote set-branches origin "$CI_COMMIT_BRANCH"
    # Does the remote branch exist?
    - if git fetch origin "$CI_COMMIT_BRANCH"; then
    -   git switch "$CI_COMMIT_BRANCH"
    - else
    #   Create new branch from default branch
    -   git checkout -b "$CI_COMMIT_BRANCH"
    -   new_branch=yes
    - fi

    - git submodule update --init
    - cd pep

    # Check if the foss submodule is already on the commit we want to update it to
    - if [ "$(git rev-parse HEAD)" != "$CI_COMMIT_SHA" ]; then
    #   Update the pep/dtap repo's pep/foss submodule to this commit
    -   git remote set-branches origin "$CI_COMMIT_BRANCH"
    -   git fetch origin "$CI_COMMIT_BRANCH"
    -   git switch "$CI_COMMIT_BRANCH"
    #   Is the commit SHA from this pipeline still the tip of our branch?
    -   |
        tip="$(git rev-parse HEAD)"
        if [ "$tip" != "$CI_COMMIT_SHA" ]; then
          >&2 echo "This ($CI_COMMIT_SHA) is not the latest $CI_PROJECT_NAME commit for $CI_COMMIT_BRANCH, that is $tip"
          >&2 echo 'Skipping dtap update'
          exit 1 # Dont skip silently, so that follow-up dtap pipeline wont run with wrong commit
        fi

    -   cd ..
    -   git add pep
    -   |
        git commit -m "FOSS submodule update for pipeline ${CI_PIPELINE_ID}
        ${CI_JOB_URL}"
    -   git push origin "$CI_COMMIT_BRANCH" -o ci.skip
    -   echo "Made commit at ${CI_SERVER_URL}/$DTAP_PROJ/-/commit/$(git rev-parse HEAD)"

    - elif [ -n "$new_branch" ]; then
    -   cd ..
    #   Push new branch using existing commit
    -   git push --set-upstream origin "$CI_COMMIT_BRANCH" -o ci.skip

    - else
    #   The dtap repo's pep/foss submodule is already on this commit
    -   echo "No changes in the foss submodule, nothing to push, starting pipeline in dtap"
    - fi

trigger-dtap-pipeline:
  stage: triggers
  needs:
    - job: update-foss-submodule-in-dtap
  trigger:
    project: pep/dtap
    branch: $CI_COMMIT_REF_NAME
    strategy: mirror
  variables:
    RUN_CLEANUP: $RUN_CLEANUP
  rules:
    - if: $CI_COMMIT_BRANCH =~ $PEP_FOSS_NUMBERED_RELEASE_BRANCH_PATTERN
      when: never
    - if: $CI_COMMIT_BRANCH == $PEP_FOSS_LATEST_RELEASE_BRANCH
      when: never
    - !reference [ .skip-for-binaries-for-xyz, rules ]
    - if: $CI_COMMIT_BRANCH
      when: on_success<|MERGE_RESOLUTION|>--- conflicted
+++ resolved
@@ -666,15 +666,7 @@
     - job: retrieve-lockfile
       optional: true
   tags:
-<<<<<<< HEAD
     - windows-parallel
-  rules:
-    - if: $FAST_DEPLOY
-      when: never
-    - *not-stable-release
-=======
-    - windows
->>>>>>> 02673c27
   #language=powershell
   script:
     - *checkout-docker-build-script-powershell-steps
@@ -1023,15 +1015,7 @@
 windows-local-integration:
   stage: integration
   tags:
-<<<<<<< HEAD
     - windows-sequential
-  rules:
-    - if: $FAST_DEPLOY
-      when: never
-    - when: on_success
-=======
-    - windows
->>>>>>> 02673c27
   needs:
     - windows-all-targets
   script:
