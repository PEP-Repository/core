--- conflicted
+++ resolved
@@ -5,14 +5,7 @@
 
 Changes in upcoming release (1.6):
 
-<<<<<<< HEAD
-- #2682: It is now possible to make authserver_apache request certificates from Let's Encrypt, without having to use an external ACME client (such as acme.sh)
-  By default this is not enabled, so projects should not directly be affected by this.
-  This change did include a rename from the conf-available directory into conf-enabled. This makes it possible to add configuration to
-  the conf-available directory, which will not be automatically enabled. You can enable it at a later stage, e.g. in a CI job or manually.
-
-- #2656: The "pepcli pull" command now also deals with unknown files and (sub)directories in the download directory, which
-  can a.o. prevent (resumed) downloads from failing because "Data storage path already exists".
+---------------
 
 - #2708: We now store whether a userID is the primary and/or the display ID. Primary ID is set automatically the first time a user logs in.
   The userID given when creating a new user will be set as the display ID. Both can be changed by the access administrator.
@@ -23,17 +16,8 @@
 
 MANUAL CHANGES REQUIRED:
 
-- #2682: For all environments (except review) the conf-available directory needs to be renamed to conf-enabled. This change should already be in the master branch of all project repo's.
-  Make sure that these changes are merged forward, when deploying the release.
-
-- ops#367: Migrate master branch to main branch for all project config repo's.
-
 - #2708: After the release has been deployed, use `pepcli user query` to see which users don't have a displayID. It will print a warning message for each user that doesn't have one yet.
   Use `pepcli user setDisplayID <SomeExistingUserId>` to set the display ID for these users.
-
-=======
->>>>>>> ad38f8ac
----------------
 
 Past changes, do not edit (except by person doing release):
 
